name: Test

on:
  push:
    branches: [main, SETUP]
  pull_request:
    branches: [main]

jobs:
  rpc-parity:
    name: RPC Parity Check
    runs-on: ubuntu-latest
    steps:
      - name: Checkout code
        uses: actions/checkout@v4

      - name: Set up Python
        uses: actions/setup-python@v5
        with:
          python-version: "3.11"

      - name: Install uv
        uses: astral-sh/setup-uv@v3
        with:
          enable-cache: true
          cache-dependency-glob: "pyproject.toml"

      - name: Create virtual environment
        run: uv venv

      - name: Install dependencies
        run: uv pip install -e ".[dev,test]"

      - name: Check RPC Parity (ENFORCEMENT)
        run: |
          echo "🔍 Checking RPC parity..."
          echo "This ensures all public methods are either:"
          echo "  1. Exposed via @rpc_expose decorator, OR"
          echo "  2. Explicitly excluded in INTERNAL_ONLY_METHODS"
          echo ""
          uv run pytest tests/unit/server/test_rpc_parity.py -v

  test:
    name: Test Python ${{ matrix.python-version }} on ${{ matrix.os }}
    runs-on: ${{ matrix.os }}
    strategy:
      fail-fast: false
      matrix:
        os: [ubuntu-latest, macos-latest, windows-latest]
        python-version: ["3.11", "3.12"]

    steps:
      - name: Checkout code
        uses: actions/checkout@v4

      - name: Set up Python ${{ matrix.python-version }}
        uses: actions/setup-python@v5
        with:
          python-version: ${{ matrix.python-version }}

      - name: Install uv
        uses: astral-sh/setup-uv@v3
        with:
          enable-cache: true
          cache-dependency-glob: "pyproject.toml"

      - name: Create virtual environment
        run: uv venv

      - name: Install dependencies
        run: |
          uv pip install -e ".[dev,test]"

      - name: Run tests with coverage
        run: |
          if [ "${{ matrix.os }}" = "windows-latest" ]; then
            uv run pytest -n auto -m "not slow" --cov=nexus --cov-report=xml --cov-report=term-missing
          else
            uv run pytest -n auto --cov=nexus --cov-report=xml --cov-report=term-missing
          fi
        shell: bash

      - name: Check coverage threshold
        run: |
<<<<<<< HEAD
          # Temporarily lowered to 60% due to new ReBAC/workspace code without tests
          # Previous: 65% with workflow module tests
          # New modules with low coverage: rebac_manager (51%), workspace_registry (29%),
          # nexus_fs_rebac (22%), rebac_manager_enhanced (17%)
          # TODO: Raise back to 65% after adding tests for ReBAC and workspace modules
=======
          # v0.5.0: Temporarily lowered to 60% due to new ReBAC/workspace code without tests
          # Previous: 65% with workflow module tests
          # New v0.5 modules with low coverage: rebac_manager (51%), workspace_registry (29%),
          # nexus_fs_rebac (22%), rebac_manager_enhanced (17%)
          # TODO: Raise back to 65% after adding tests for v0.5 ReBAC and workspace modules
>>>>>>> 51d89161
          # TODO: Target 75% after comprehensive coverage of all core modules
          uv run coverage report --fail-under=60

      - name: Upload coverage to Codecov
        uses: codecov/codecov-action@v4
        if: matrix.os == 'ubuntu-latest' && matrix.python-version == '3.11'
        with:
          token: ${{ secrets.CODECOV_TOKEN }}
          files: ./coverage.xml
          flags: unittests
          name: codecov-umbrella
          fail_ci_if_error: false<|MERGE_RESOLUTION|>--- conflicted
+++ resolved
@@ -82,19 +82,11 @@
 
       - name: Check coverage threshold
         run: |
-<<<<<<< HEAD
-          # Temporarily lowered to 60% due to new ReBAC/workspace code without tests
-          # Previous: 65% with workflow module tests
-          # New modules with low coverage: rebac_manager (51%), workspace_registry (29%),
-          # nexus_fs_rebac (22%), rebac_manager_enhanced (17%)
-          # TODO: Raise back to 65% after adding tests for ReBAC and workspace modules
-=======
           # v0.5.0: Temporarily lowered to 60% due to new ReBAC/workspace code without tests
           # Previous: 65% with workflow module tests
           # New v0.5 modules with low coverage: rebac_manager (51%), workspace_registry (29%),
           # nexus_fs_rebac (22%), rebac_manager_enhanced (17%)
           # TODO: Raise back to 65% after adding tests for v0.5 ReBAC and workspace modules
->>>>>>> 51d89161
           # TODO: Target 75% after comprehensive coverage of all core modules
           uv run coverage report --fail-under=60
 
