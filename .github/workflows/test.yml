name: Test

on:
  push:
    branches: [main, SETUP]
  pull_request:
    branches: [main]

jobs:
  rpc-parity:
    name: RPC Parity Check
    runs-on: ubuntu-latest
    steps:
      - name: Checkout code
        uses: actions/checkout@v4

      - name: Set up Python
        uses: actions/setup-python@v5
        with:
          python-version: "3.11"

      - name: Install uv
        uses: astral-sh/setup-uv@v3
        with:
          enable-cache: true
          cache-dependency-glob: "pyproject.toml"

      - name: Create virtual environment
        run: uv venv

      - name: Install dependencies
        run: uv pip install -e ".[dev,test]"

      - name: Check RPC Parity (ENFORCEMENT)
        run: |
          echo "🔍 Checking RPC parity..."
          echo "This ensures all public methods are either:"
          echo "  1. Exposed via @rpc_expose decorator, OR"
          echo "  2. Explicitly excluded in INTERNAL_ONLY_METHODS"
          echo ""
          uv run pytest tests/unit/test_rpc_parity.py -v

  test:
    name: Test Python ${{ matrix.python-version }} on ${{ matrix.os }}
    runs-on: ${{ matrix.os }}
<<<<<<< HEAD
    # Skip Windows jobs on non-main branches to save time
=======
    # Skip Windows on non-main branches to save ~30-40 min per PR
>>>>>>> 1bee476e
    if: ${{ matrix.os != 'windows-latest' || github.ref == 'refs/heads/main' }}
    strategy:
      fail-fast: false
      matrix:
        os: [ubuntu-latest, macos-latest, windows-latest]
        python-version: ["3.11", "3.12"]

    steps:
      - name: Checkout code
        uses: actions/checkout@v4

      - name: Set up Python ${{ matrix.python-version }}
        uses: actions/setup-python@v5
        with:
          python-version: ${{ matrix.python-version }}

      - name: Install uv
        uses: astral-sh/setup-uv@v3
        with:
          enable-cache: true
          cache-dependency-glob: "pyproject.toml"

      - name: Create virtual environment
        run: uv venv

      - name: Install dependencies
        run: |
          uv pip install -e ".[dev,test]"

      - name: Run tests with coverage
        run: |
          if [ "${{ matrix.os }}" = "windows-latest" ]; then
            uv run pytest -n auto -m "not slow" --cov=nexus --cov-report=xml --cov-report=term-missing
          else
            uv run pytest -n auto --cov=nexus --cov-report=xml --cov-report=term-missing
          fi
        shell: bash

      - name: Check coverage threshold
        run: |
          # TODO: Raise to 80 after improving workflow module coverage (v0.5.0+)
          # Workflow actions need external services (LLM, webhooks) to fully test
          uv run coverage report --fail-under=75

      - name: Upload coverage to Codecov
        uses: codecov/codecov-action@v4
        if: matrix.os == 'ubuntu-latest' && matrix.python-version == '3.11'
        with:
          token: ${{ secrets.CODECOV_TOKEN }}
          files: ./coverage.xml
          flags: unittests
          name: codecov-umbrella
          fail_ci_if_error: false<|MERGE_RESOLUTION|>--- conflicted
+++ resolved
@@ -43,11 +43,7 @@
   test:
     name: Test Python ${{ matrix.python-version }} on ${{ matrix.os }}
     runs-on: ${{ matrix.os }}
-<<<<<<< HEAD
-    # Skip Windows jobs on non-main branches to save time
-=======
     # Skip Windows on non-main branches to save ~30-40 min per PR
->>>>>>> 1bee476e
     if: ${{ matrix.os != 'windows-latest' || github.ref == 'refs/heads/main' }}
     strategy:
       fail-fast: false
