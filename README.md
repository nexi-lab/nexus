--- conflicted
+++ resolved
@@ -154,61 +154,11 @@
 pytest tests/
 ```
 
-<<<<<<< HEAD
 See [CONTRIBUTING.md](CONTRIBUTING.md) for guidelines.
-=======
-#### Local Development (Without Docker Rebuild)
-
-For faster development iteration, run the Nexus server locally while keeping other services in Docker:
-
-```bash
-# 1. Start Docker services (postgres, langgraph, frontend)
-./docker-start.sh
-
-# 2. Stop the Docker nexus-server (we'll run it locally)
-docker stop nexus-server
-
-# 3. Start the local Nexus server
-./local-demo.sh --start
-
-# 4. Make code changes and restart as needed
-# Press Ctrl+C to stop, then ./local-demo.sh --start again
-
-# 5. When done, restart Docker nexus-server
-docker start nexus-server
-```
-
-**Benefits:**
-- ⚡ **Fast iteration**: No Docker rebuild needed (saves 30-60 seconds per change)
-- 🐛 **Easy debugging**: Attach debugger directly to Python process
-- 🔄 **Shared data**: Docker and local both use `./nexus-data/` directory
-- 🎯 **Simple**: One script, reuses existing config
-
-**Commands:**
-- `./local-demo.sh --start` - Start local server
-- `./local-demo.sh --stop` - Stop local server
-
-## Support
-
-- **Issues**: [GitHub Issues](https://github.com/nexi-lab/nexus/issues)
-- **Discussions**: [GitHub Discussions](https://github.com/nexi-lab/nexus/discussions)
-- **Roadmap**: [GitHub Projects](https://github.com/nexi-lab/nexus/projects)
-
-⭐ **If you find Nexus useful, please star the repo to support development!**
-
-## Philosophy
-
-Nexus treats data as a first-class citizen in AI systems. Instead of building around files, agents build around knowledge—unified, permissioned, and queryable.
-
-We believe AI infrastructure should be:
-- **Intelligent by default** - Storage that understands semantics, not just bytes
-- **Composable** - Mix and match backends, plugins, and deployment modes
-- **Production-ready** - Security, multi-tenancy, and observability from day one
->>>>>>> 008bf610
 
 ## 📝 License
 
-Apache 2.0
+© 2025 Nexi Labs, Inc. Licensed under Apache License 2.0 - See [LICENSE](LICENSE) for details.
 
 ---
 
