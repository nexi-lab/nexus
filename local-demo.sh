#!/bin/bash
# local-demo.sh - Run Nexus server locally (outside Docker)
#
# This script allows running the Nexus server locally for faster development
# iteration while keeping other services (postgres, langgraph, frontend) in Docker.
#
# Usage:
#   ./local-demo.sh --start    # Start the local server
#   ./local-demo.sh --stop     # Stop the local server

set -e

# Colors for output
GREEN='\033[0;32m'
RED='\033[0;31m'
YELLOW='\033[1;33m'
BLUE='\033[0;34m'
NC='\033[0m' # No Color

# Load configuration from config file
SCRIPT_DIR="$(cd "$(dirname "${BASH_SOURCE[0]}")" && pwd)"
CONFIG_FILE="${SCRIPT_DIR}/configs/local-dev.env"

if [ -f "$CONFIG_FILE" ]; then
    source "$CONFIG_FILE"
    echo -e "${GREEN}✓ Loaded configuration from ${CONFIG_FILE}${NC}"
else
    echo -e "${RED}✗ Configuration file not found: ${CONFIG_FILE}${NC}"
    echo "Using fallback default values..."
    # Fallback defaults
    NEXUS_DATA_DIR="./nexus-data-local"
    POSTGRES_USER="nexus_test"
    POSTGRES_PASSWORD="nexus_test_password"
    POSTGRES_DB="tmp_nexus_test"
    POSTGRES_PORT="5433"
    POSTGRES_HOST="localhost"
    POSTGRES_CONTAINER="nexus-test-postgres"
    POSTGRES_URL="postgresql://${POSTGRES_USER}:${POSTGRES_PASSWORD}@${POSTGRES_HOST}:${POSTGRES_PORT}/${POSTGRES_DB}"
    ADMIN_API_KEY="sk-default_admin_dddddddd_eeeeeeeeeeeeeeeeeeeeeeeeeeeeeeee"
fi

# Set sane defaults (explicit paths, no legacy overrides)
DEFAULT_DATA_DIR="${NEXUS_DATA_DIR:-${SCRIPT_DIR}/nexus-data-local}"
DEFAULT_POSTGRES_URL="${POSTGRES_URL:-postgresql://${POSTGRES_USER}:${POSTGRES_PASSWORD}@${POSTGRES_HOST}:${POSTGRES_PORT}/${POSTGRES_DB}}"

# Function to get data directory path
get_data_path() {
    local data_dir="${1:-$DEFAULT_DATA_DIR}"

    # Create directory if it doesn't exist
    if [ ! -d "$data_dir" ]; then
        echo -e "${GREEN}Creating data directory: $data_dir${NC}" >&2
        mkdir -p "$data_dir"
    fi

    # Normalize to absolute path to avoid cwd-related sqlite issues
    if command -v realpath >/dev/null 2>&1; then
        data_dir="$(realpath "$data_dir")"
    else
        # POSIX fallback
        data_dir="$(cd "$data_dir" && pwd)"
    fi

    echo "$data_dir"
}

clean_sqlite_artifacts() {
    local db_path="$1"
    local wal="${db_path}-wal"
    local shm="${db_path}-shm"

    if [ -f "$wal" ]; then
        rm -f "$wal"
    fi
    if [ -f "$shm" ]; then
        rm -f "$shm"
    fi

    if [ -f "$db_path" ]; then
        chmod u+rw "$db_path" || true
    fi
}

# Function to parse command-line arguments
parse_args() {
    POSTGRES_URL="$DEFAULT_POSTGRES_URL"
    DATA_DIR="$DEFAULT_DATA_DIR"
    SQLITE=false         # default to PostgreSQL
    START_UI=true            # default to start UI
    START_LANGGRAPH=true     # default to start LangGraph

    while [[ $# -gt 0 ]]; do
        case $1 in
            --postgres-url)
                POSTGRES_URL="$2"
                SQLITE=false  # switch to Postgres if URL provided
                shift 2
                ;;
            --data-dir)
                DATA_DIR="$2"
                shift 2
                ;;
            --sqlite)
                SQLITE=true
                shift
                ;;
            --nosqlite)
                SQLITE=false
                shift
                ;;
            --ui)
                START_UI=true
                shift
                ;;
            --no-ui|--noui)
                START_UI=false
                shift
                ;;
            --langgraph)
                START_LANGGRAPH=true
                shift
                ;;
            --no-langgraph|--nolanggraph)
                START_LANGGRAPH=false
                shift
                ;;
            *)
                # Unknown option, pass through
                shift
                ;;
        esac
    done
}

# Ensure core Python virtual environment exists and nexus is installed
ensure_core_python_env() {
    local venv_path="${SCRIPT_DIR}/.venv"
    local python_bin="${PYTHON:-python3}"

    if [ ! -d "$venv_path" ]; then
        echo -e "${YELLOW}Creating Python virtual environment at ${venv_path}${NC}"
        $python_bin -m venv "$venv_path"
    fi

    source "$venv_path/bin/activate"

    # Install nexus in editable mode if missing
    if ! python -c "import nexus" >/dev/null 2>&1; then
        echo -e "${YELLOW}Installing nexus in editable mode (first-time setup)...${NC}"
        pip install --upgrade pip
        pip install -e "${SCRIPT_DIR}"
    fi
}

# Ensure frontend deps are installed once before running dev server
ensure_frontend_ready() {
    local FRONTEND_DIR="${SCRIPT_DIR}/../nexus-frontend"
    local FRONTEND_URL="${FRONTEND_REPO_URL:-https://github.com/nexi-lab/nexus-frontend.git}"

    if [ ! -d "$FRONTEND_DIR" ]; then
        echo -e "${YELLOW}Frontend directory not found: $FRONTEND_DIR${NC}"
        if ! command -v git >/dev/null 2>&1; then
            echo -e "${RED}ERROR: git is required to clone the frontend.${NC}"
            echo "Install git or clone manually:"
            echo "  git clone $FRONTEND_URL \"$FRONTEND_DIR\""
            return 1
        fi
        echo -e "${YELLOW}Cloning frontend from ${FRONTEND_URL}...${NC}"
        mkdir -p "$(dirname "$FRONTEND_DIR")"
        if ! git clone "$FRONTEND_URL" "$FRONTEND_DIR"; then
            echo -e "${RED}ERROR: Failed to clone frontend repo.${NC}"
            echo "Try manually:"
            echo "  git clone $FRONTEND_URL \"$FRONTEND_DIR\""
            return 1
        fi
        echo -e "${GREEN}✓ Frontend cloned to ${FRONTEND_DIR}${NC}"
    fi

    if ! command -v pnpm >/dev/null 2>&1; then
        echo -e "${RED}ERROR: pnpm is required. Install with 'corepack enable && npm install -g pnpm'${NC}"
        return 1
    fi

    if [ ! -d "$FRONTEND_DIR/node_modules" ]; then
        echo -e "${YELLOW}Installing frontend dependencies (pnpm install)...${NC}"
        (cd "$FRONTEND_DIR" && pnpm install)
    fi
}

# Ensure LangGraph example env exists and dependencies are installed
ensure_langgraph_env() {
    local LANGGRAPH_DIR="${SCRIPT_DIR}/examples/langgraph"
    local python_bin="${PYTHON:-python3}"

    if [ ! -d "$LANGGRAPH_DIR" ]; then
        echo -e "${RED}ERROR: Langgraph directory not found: $LANGGRAPH_DIR${NC}"
        return 1
    fi

    if [ ! -d "$LANGGRAPH_DIR/.venv" ]; then
        echo -e "${YELLOW}Creating LangGraph virtual environment at ${LANGGRAPH_DIR}/.venv${NC}"
        (cd "$LANGGRAPH_DIR" && $python_bin -m venv .venv)
    fi

    (
        cd "$LANGGRAPH_DIR"
        source .venv/bin/activate
        pip install --upgrade pip >/dev/null 2>&1 || true

        # Ensure nexus editable install is available to langgraph
        if ! pip show nexus-ai-fs 2>/dev/null | grep -q "Editable project location"; then
            echo -e "${YELLOW}Installing nexus into LangGraph venv...${NC}"
            pip install -e "${SCRIPT_DIR}"
        fi

        # Install langgraph example deps if not present
        if [ -f "pyproject.toml" ]; then
            pip install -e .
        elif [ -f "requirements.txt" ]; then
            pip install -r requirements.txt
        fi
    )
}

# Ensure Docker is available and running for langgraph workflows
ensure_docker_for_langgraph() {
    # Check binary
    if ! command -v docker >/dev/null 2>&1; then
        echo -e "${YELLOW}Docker is required for langgraph demos.${NC}"
        echo "Install Docker Desktop: https://www.docker.com/products/docker-desktop"
        read -p "Continue without Docker? [y/N] " -n 1 -r
        echo
        if [[ ! $REPLY =~ ^[Yy]$ ]]; then
            exit 1
        fi
        return 0
    fi

    # Check daemon
    if ! docker info >/dev/null 2>&1; then
        echo -e "${YELLOW}Docker is not running. Attempting to start...${NC}"
        if command -v open >/dev/null 2>&1; then
            open --background -a Docker || true
        elif command -v systemctl >/dev/null 2>&1; then
            sudo systemctl start docker || true
        fi

        # Wait for Docker to become ready
        for i in {1..30}; do
            if docker info >/dev/null 2>&1; then
                echo -e "${GREEN}✓ Docker is running${NC}"
                return 0
            fi
            sleep 1
        done

        echo -e "${YELLOW}Docker is still not responding.${NC}"
        read -p "Continue without Docker? [y/N] " -n 1 -r
        echo
        if [[ ! $REPLY =~ ^[Yy]$ ]]; then
            exit 1
        fi
    fi
}

ensure_docker_sandbox_image() {
    local image="${NEXUS_SANDBOX_DOCKER_IMAGE:-nexus-sandbox:latest}"

    # If Docker isn't installed, just warn; sandbox calls will fail later with a clear error
    if ! command -v docker >/dev/null 2>&1; then
        echo -e "${YELLOW}Docker not installed. Sandbox image check skipped.${NC}"
        echo "  Install Docker Desktop: https://www.docker.com/products/docker-desktop"
        return 0
    fi

    # Ensure daemon is up
    if ! docker info >/dev/null 2>&1; then
        echo -e "${YELLOW}Docker is not running. Attempting to start...${NC}"
        if command -v open >/dev/null 2>&1; then
            open --background -a Docker || true
        elif command -v systemctl >/dev/null 2>&1; then
            sudo systemctl start docker || true
        fi
        for i in {1..30}; do
            if docker info >/dev/null 2>&1; then
                echo -e "${GREEN}✓ Docker is running${NC}"
                break
            fi
            sleep 1
        done
    fi

    # Fast check for image in current Docker context
    if docker image inspect "${image}" >/dev/null 2>&1; then
        echo -e "${GREEN}✓ Docker image found: ${image}${NC}"
        return 0
    fi

    echo -e "${YELLOW}Docker image '${image}' not found.${NC}"
    # Prefer docker/build.sh if present to build runtime image (matches docker-demo.sh)
    if [ -x "${SCRIPT_DIR}/docker/build.sh" ]; then
        echo -e "${YELLOW}Building sandbox runtime via docker/build.sh ...${NC}"
        if "${SCRIPT_DIR}/docker/build.sh"; then
            echo -e "${GREEN}✓ Built sandbox runtime image via docker/build.sh${NC}"
            docker image inspect "${image}" >/dev/null 2>&1 && return 0
            echo -e "${YELLOW}Build succeeded but image '${image}' not visible in this Docker context.${NC}"
        else
            echo -e "${YELLOW}docker/build.sh failed, falling back to direct docker build...${NC}"
        fi
    fi

    echo -e "${YELLOW}Building '${image}' from ${SCRIPT_DIR}/Dockerfile...${NC}"
    if docker build -t "${image}" -f "${SCRIPT_DIR}/Dockerfile" "${SCRIPT_DIR}"; then
        echo -e "${GREEN}✓ Built Docker image '${image}'${NC}"
    else
        echo -e "${RED}✗ Failed to build Docker image '${image}'${NC}"
        echo "  You can build manually with:"
        echo "    docker build -t ${image} -f ${SCRIPT_DIR}/Dockerfile ${SCRIPT_DIR}"
        return 1
    fi

    # Final verify
    if docker image inspect "${image}" >/dev/null 2>&1; then
        echo -e "${GREEN}✓ Docker image ready: ${image}${NC}"
    else
        echo -e "${RED}✗ Image '${image}' still not found after build. Check Docker context (docker context show) and DOCKER_HOST.${NC}"
        return 1
    fi
}

# Function to check if port 2026 is available
check_port_2026_available() {
    # Only check for LISTEN state, not stale connections
    if lsof -ti :2026 -sTCP:LISTEN >/dev/null 2>&1; then
<<<<<<< HEAD
        echo -e "${YELLOW}ERROR: Port 8080 is already in use${NC}"
        echo ""
        PIDS=$(lsof -ti :2026 -sTCP:LISTEN 2>/dev/null || true)
        if [ -n "$PIDS" ]; then
            echo "Process(es) running on port 8080:"
=======
        echo -e "${YELLOW}ERROR: Port 2026 is already in use${NC}"
        echo ""
        PIDS=$(lsof -ti :2026 -sTCP:LISTEN 2>/dev/null || true)
        if [ -n "$PIDS" ]; then
            echo "Process(es) running on port 2026:"
>>>>>>> 78321840
            lsof -i :2026 -sTCP:LISTEN 2>/dev/null | grep -v "^COMMAND" | while read line; do
                echo "  $line"
            done
            echo ""
            echo "Stop the server first using one of these commands:"
            echo "   ./local-demo.sh --stop              # Stop local Nexus server"
            echo "   ./docker-demo.sh --stop             # Stop Docker-based server"
            echo ""
            echo "Or manually kill the process(es):"
            for PID in $PIDS; do
                echo "   kill $PID          # Graceful shutdown"
                echo "   kill -9 $PID       # Force kill (if needed)"
            done
            echo ""
        fi
        return 1
    fi
    return 0
}

# Function to check Docker is accessible (simple version)
check_docker_ready() {
    # Quick check - if Docker works, return immediately
    if docker info >/dev/null 2>&1; then
        return 0
    fi

    # Docker not ready - wait a bit for Docker Desktop to start
    echo -e "${YELLOW}Docker daemon not ready, waiting...${NC}"

    # Try to start Docker Desktop on macOS if not running
    if [[ "$OSTYPE" == "darwin"* ]]; then
        if ! pgrep -f "Docker.app" >/dev/null 2>&1; then
            echo "Starting Docker Desktop..."
            open --background -a Docker 2>/dev/null || true
        fi
    fi

    # Wait up to 30 seconds for Docker to become ready
    for i in {1..30}; do
        if docker info >/dev/null 2>&1; then
            echo -e "${GREEN}✓ Docker is ready${NC}"
            return 0
        fi
        sleep 1
    done

    # Still not ready
    echo -e "${RED}ERROR: Cannot connect to Docker daemon${NC}"
    echo ""
    echo "Please ensure Docker is running and try again."
    return 1
}

# Function to ensure PostgreSQL is running
ensure_postgres_running() {
    # Check Docker is ready before proceeding
    if ! check_docker_ready; then
        exit 1
    fi

    # Use configuration from config file
    CONTAINER_NAME="${POSTGRES_CONTAINER}"
    DB_NAME="${POSTGRES_DB}"
    DB_USER="${POSTGRES_USER}"
    DB_PASSWORD="${POSTGRES_PASSWORD}"
    DB_PORT="${POSTGRES_PORT}"
    POSTGRES_DATA_DIR="/tmp/nexus-postgres"

    if ! docker ps | grep -q "nexus.*postgres"; then
        echo -e "${YELLOW}PostgreSQL container not running, starting...${NC}"

        # Check if container exists but is stopped
        if docker ps -a --format '{{.Names}}' | grep -q "^${CONTAINER_NAME}$"; then
            echo "Starting existing container: ${CONTAINER_NAME}"
            docker start ${CONTAINER_NAME}
        else
            # Create new container
            echo "Creating new PostgreSQL container: ${CONTAINER_NAME}"

            # Create data directory if it doesn't exist
            mkdir -p ${POSTGRES_DATA_DIR}

            # Start PostgreSQL 18 container with performance optimizations
            docker run -d \
                --name ${CONTAINER_NAME} \
                -e POSTGRES_DB=${DB_NAME} \
                -e POSTGRES_USER=${DB_USER} \
                -e POSTGRES_PASSWORD=${DB_PASSWORD} \
                -p ${DB_PORT}:5432 \
                -v ${POSTGRES_DATA_DIR}:/var/lib/postgresql/data \
                postgres:18-alpine \
                postgres \
                -c io_method=worker \
                -c effective_io_concurrency=16 \
                -c maintenance_io_concurrency=16

            # Wait a moment for container to initialize
            sleep 2
        fi

        # Wait for PostgreSQL to be ready
        echo "Waiting for PostgreSQL to be ready..."
        for i in {1..30}; do
            if docker exec ${CONTAINER_NAME} pg_isready -U ${DB_USER} > /dev/null 2>&1; then
                echo -e "${GREEN}✓ PostgreSQL is ready!${NC}"

                # Ensure the database exists (create if it doesn't)
                if ! docker exec ${CONTAINER_NAME} psql -U ${DB_USER} -lqt | cut -d \| -f 1 | grep -qw ${DB_NAME}; then
                    echo "Creating database: ${DB_NAME}"
                    docker exec ${CONTAINER_NAME} psql -U ${DB_USER} -c "CREATE DATABASE ${DB_NAME};" > /dev/null 2>&1
                fi
                break
            fi
            if [ $i -eq 30 ]; then
                echo -e "${RED}ERROR: PostgreSQL failed to start after 30 seconds${NC}"
                exit 1
            fi
            sleep 1
        done
    fi
}

# Function to start the frontend
start_frontend() {
    local FRONTEND_DIR="${SCRIPT_DIR}/../nexus-frontend"

    ensure_frontend_ready || return 1

    echo -e "${GREEN}Starting frontend (pnpm run dev)...${NC}"

    # Start frontend in background with VITE_NEXUS_SERVER_URL set to localhost
    cd "$FRONTEND_DIR"
    VITE_NEXUS_SERVER_URL=http://localhost:2026 pnpm run dev > /tmp/nexus-frontend.log 2>&1 &
    local FRONTEND_PID=$!
    echo $FRONTEND_PID > /tmp/nexus-frontend.pid

    echo -e "${GREEN}✓ Frontend started (PID: $FRONTEND_PID)${NC}"
    echo "  Logs: /tmp/nexus-frontend.log"
    echo "  URL: http://localhost:5173"
    echo "  Nexus Backend: http://localhost:2026"

    cd - > /dev/null
}

# Function to start langgraph
start_langgraph() {
    local LANGGRAPH_DIR="${SCRIPT_DIR}/examples/langgraph"

    ensure_docker_for_langgraph
    ensure_langgraph_env || return 1

    echo -e "${GREEN}Starting langgraph (langgraph dev)...${NC}"

    # Start langgraph in background with virtual environment activated
    (
        cd "$LANGGRAPH_DIR"
        source .venv/bin/activate
        langgraph dev > /tmp/nexus-langgraph.log 2>&1
    ) &
    local LANGGRAPH_PID=$!
    echo $LANGGRAPH_PID > /tmp/nexus-langgraph.pid

    echo -e "${GREEN}✓ Langgraph started (PID: $LANGGRAPH_PID)${NC}"
    echo "  Logs: /tmp/nexus-langgraph.log"
    echo "  URL: http://localhost:2024 (default LangGraph port)"
}

# Function to stop the frontend
stop_frontend() {
    if [ -f /tmp/nexus-frontend.pid ]; then
        local PID=$(cat /tmp/nexus-frontend.pid)
        if kill -0 $PID 2>/dev/null; then
            echo "Stopping frontend (PID: $PID)..."
            kill -TERM $PID 2>/dev/null || true
            sleep 1
            if kill -0 $PID 2>/dev/null; then
                kill -9 $PID 2>/dev/null || true
            fi
            echo -e "${GREEN}✓ Frontend stopped${NC}"
        fi
        rm -f /tmp/nexus-frontend.pid
    fi
}

# Function to stop langgraph
stop_langgraph() {
    if [ -f /tmp/nexus-langgraph.pid ]; then
        local PID=$(cat /tmp/nexus-langgraph.pid)
        if kill -0 $PID 2>/dev/null; then
            echo "Stopping langgraph (PID: $PID)..."
            kill -TERM $PID 2>/dev/null || true
            sleep 1
            if kill -0 $PID 2>/dev/null; then
                kill -9 $PID 2>/dev/null || true
            fi
            echo -e "${GREEN}✓ Langgraph stopped${NC}"
        fi
        rm -f /tmp/nexus-langgraph.pid
    fi
}

# Function to start the server
start_server() {
    # Parse arguments
    parse_args "$@"

    echo ""
    echo "╔═══════════════════════════════════════════╗"
    echo "║     Starting Nexus Server Locally        ║"
    echo "╚═══════════════════════════════════════════╝"
    echo ""

    # Check if port 2026 is available FIRST before any other setup work
    if ! check_port_2026_available; then
        exit 1
    fi

    # If data directory is empty, auto-init (no prompt)
    DATA_PATH=$(get_data_path "$DATA_DIR")
    if [ -z "$(ls -A "$DATA_PATH" 2>/dev/null)" ]; then
        echo -e "${YELLOW}Data directory is empty: ${DATA_PATH}${NC}"
        echo -e "${YELLOW}Running init flow automatically...${NC}"
        AUTO_INIT=true init_database "$@"
        return
    fi

    # Handle database setup based on mode
    if [ "$SQLITE" = true ]; then
        echo -e "${GREEN}Using SQLite database (embedded mode)${NC}"
        # Set SQLite database URL
        DATA_PATH=$(get_data_path "$DATA_DIR")
        POSTGRES_URL="sqlite:///${DATA_PATH}/nexus.db"
        clean_sqlite_artifacts "${DATA_PATH}/nexus.db"
    else
        # Check and start PostgreSQL container if needed
        ensure_postgres_running

        # Check if 'postgres' hostname resolves to localhost for connectors
        if ! grep -q "127.0.0.1.*postgres" /etc/hosts 2>/dev/null; then
            echo ""
            echo -e "${YELLOW}⚠  For connectors to work, add this to /etc/hosts:${NC}"
            echo ""
            echo "    127.0.0.1    postgres"
            echo ""
            echo "  Run: sudo bash -c 'echo \"127.0.0.1    postgres\" >> /etc/hosts'"
            echo ""
            echo "  (This allows 'postgres:5432' in connector configs to resolve to localhost)"
            echo ""
            read -p "Continue without it? (connectors will fail but core server works) [Y/n] " -n 1 -r
            echo
            if [[ ! $REPLY =~ ^[Yy]$ ]] && [[ ! -z $REPLY ]]; then
                exit 1
            fi
        fi

        # Verify PostgreSQL is healthy
        if docker ps | grep -q "${POSTGRES_CONTAINER}"; then
            if ! docker exec "${POSTGRES_CONTAINER}" pg_isready -U "${POSTGRES_USER}" > /dev/null 2>&1; then
                echo -e "${YELLOW}WARNING: PostgreSQL health check failed${NC}"
            fi
        elif docker ps | grep -q nexus-postgres; then
            if ! docker exec nexus-postgres pg_isready -U postgres > /dev/null 2>&1; then
                echo -e "${YELLOW}WARNING: PostgreSQL health check failed${NC}"
            fi
        fi
    fi

    # Load environment variables from .env.local
    if [ -f .env.local ]; then
        set -a
        source .env.local
        set +a
        echo -e "${GREEN}✓${NC} Loaded environment from .env.local"
    else
        echo -e "${YELLOW}⚠${NC}  No .env.local file found (using defaults)"
    fi

    # Get data directory path (create if missing)
    DATA_PATH=$(get_data_path "$DATA_DIR")

    # Use provided postgres URL or default
    export NEXUS_DB_PATH="$POSTGRES_URL"
    export NEXUS_DATABASE_URL="$POSTGRES_URL"
    export TOKEN_MANAGER_DB="$POSTGRES_URL"
    export NEXUS_DATA_DIR="$DATA_PATH"

    # Ensure Python environment is ready (first-time install support)
    ensure_core_python_env

    # Optional: Rebuild Rust extension for better performance
    # Only needed if you've modified the Rust code
    # Uncomment below to rebuild on each start:
    # if command -v maturin &> /dev/null || command -v ~/.local/bin/maturin &> /dev/null; then
    #     echo "Building Rust extension..."
    #     MATURIN_CMD=$(command -v maturin || echo ~/.local/bin/maturin)
    #     [ -d "rust/nexus_fast" ] && (cd rust/nexus_fast && $MATURIN_CMD develop --release --quiet && cd ../..)
    # fi

    # Display configuration
    echo ""
    echo -e "${BLUE}Configuration:${NC}"
    echo "━━━━━━━━━━━━━━━━━━━━━━━━━━━━━━━━━━━━━━━━━━━━━━━━"
    echo "  Config File:  ./configs/config.demo.yaml"
    if [ "$SQLITE" = true ]; then
        echo "  Database:     SQLite (${DATA_PATH}/nexus.db)"
    else
        echo "  Database:     $NEXUS_DB_PATH"
    fi
    echo "  Data Dir:     $DATA_PATH"
    echo "  Host:         ${NEXUS_HOST:-0.0.0.0}"
    echo "  Port:         ${NEXUS_PORT:-2026}"
    if [ "$START_UI" = true ]; then
        echo "  Frontend:     Enabled"
    fi
    if [ "$START_LANGGRAPH" = true ]; then
        echo "  Langgraph:    Enabled"
    fi
    echo "━━━━━━━━━━━━━━━━━━━━━━━━━━━━━━━━━━━━━━━━━━━━━━━━"
    echo ""

    # Ensure docker sandbox image exists (best-effort)
    ensure_docker_sandbox_image || true

    # Start frontend if requested
    if [ "$START_UI" = true ]; then
        echo ""
        start_frontend
        echo ""
    fi

    # Start langgraph if requested
    if [ "$START_LANGGRAPH" = true ]; then
        echo ""
        ensure_docker_for_langgraph
        start_langgraph
        echo ""
    fi

    echo -e "${GREEN}Starting Nexus server...${NC}"
    echo ""
    echo "Press Ctrl+C to stop"
    echo ""

    # Setup cleanup on exit
    cleanup() {
        local exit_code=$?
        echo ""
        echo "Shutting down services..."

        # Stop Nexus server first (gracefully)
        if [ -n "$NEXUS_PID" ] && kill -0 $NEXUS_PID 2>/dev/null; then
            echo "Stopping Nexus server (PID: $NEXUS_PID)..."
            kill $NEXUS_PID 2>/dev/null || true

            # Wait for graceful shutdown (up to 10 seconds)
            for i in {1..10}; do
                if ! kill -0 $NEXUS_PID 2>/dev/null; then
                    echo "✓ Nexus server stopped gracefully"
                    break
                fi
                sleep 1
            done

            # Force kill if still running
            if kill -0 $NEXUS_PID 2>/dev/null; then
                echo "Force stopping Nexus server..."
                kill -9 $NEXUS_PID 2>/dev/null || true
                sleep 1
            fi
        fi

        # Stop frontend
        if [ "$START_UI" = true ]; then
            stop_frontend
        fi

        # Stop langgraph
        if [ "$START_LANGGRAPH" = true ]; then
            stop_langgraph
        fi

        # Kill any remaining background jobs from this script
        local bg_jobs=$(jobs -p)
        if [ -n "$bg_jobs" ]; then
            echo "$bg_jobs" | xargs kill 2>/dev/null || true
        fi

        echo -e "${GREEN}✓ All services stopped${NC}"

        # Exit with 0 on graceful shutdown (Ctrl+C should not return error code)
        exit 0
    }
    trap cleanup EXIT INT TERM

    # Wait for server to be ready, then open browser (if frontend enabled)
    if [ "$START_UI" = true ]; then
        (
            # Wait for server to be ready (check health endpoint)
            echo "Waiting for server to be ready..."
            for i in {1..30}; do
                if curl -s http://localhost:2026/health >/dev/null 2>&1; then
                    echo "Server is ready!"
                    sleep 1  # Give it one more second

                    # Open browser
                    echo "Opening browser to http://localhost:5173"
                    if [[ "$OSTYPE" == "darwin"* ]]; then
                        open "http://localhost:5173" >/dev/null 2>&1 || true
                    elif command -v xdg-open >/dev/null 2>&1; then
                        xdg-open "http://localhost:5173" >/dev/null 2>&1 || true
                    fi
                    break
                fi
                sleep 1
            done
        ) &
    fi

    # Start the Nexus server in background and capture PID
    nexus serve \
        --config ./configs/config.demo.yaml \
        --auth-type database \
        --async &
    NEXUS_PID=$!

    echo "Nexus server started (PID: $NEXUS_PID)"
    echo ""

    # Wait for the Nexus server process
    wait $NEXUS_PID
}

# Function to stop the server
stop_server() {
    echo ""
    echo "Stopping local Nexus server and related services..."
    echo ""

    # Stop frontend
    stop_frontend

    # Stop langgraph
    stop_langgraph

<<<<<<< HEAD
    # Check for processes on port 8080 (only LISTEN state, not stale connections)
=======
    # Check for processes on port 2026 (only LISTEN state, not stale connections)
>>>>>>> 78321840
    PIDS=$(lsof -ti :2026 -sTCP:LISTEN 2>/dev/null || true)

    if [ -n "$PIDS" ]; then
        echo "Found process(es) on port 2026:"
        echo ""
        # Show detailed information about processes
        lsof -i :2026 -sTCP:LISTEN 2>/dev/null | grep -v "^COMMAND" | while read line; do
            echo "  $line"
        done
        echo ""
        echo "To stop these processes, run:"
        for PID in $PIDS; do
            echo "  kill $PID          # Graceful shutdown"
            echo "  kill -9 $PID       # Force kill (if needed)"
        done
        echo ""
    else
        echo "No server running on port 2026"
        echo ""
    fi
}

# Function to initialize database
init_database() {
    # Parse arguments
    parse_args "$@"

    echo ""
    echo "╔═══════════════════════════════════════════╗"
    echo "║     Initializing Nexus Database          ║"
    echo "╚═══════════════════════════════════════════╝"
    echo ""

    # Stop all running servers first to prevent database lock issues
    echo "🛑 Stopping all running services..."
    stop_server
    echo ""

    # Get data directory (absolute) and ALWAYS clear it for init
    DATA_PATH=$(get_data_path "$DATA_DIR")
    echo "  Removing data directory: $DATA_PATH"
    rm -rf "$DATA_PATH"
    mkdir -p "$DATA_PATH"
    echo -e "  ${GREEN}✓ Data directory reset${NC}"

    # Handle database setup based on mode
    if [ "$SQLITE" = true ]; then
        echo -e "${GREEN}Using SQLite database (embedded mode)${NC}"
        # Set SQLite database URL
        POSTGRES_URL="sqlite:///${DATA_PATH}/nexus.db"
        clean_sqlite_artifacts "${DATA_PATH}/nexus.db"
    else
        # Ensure PostgreSQL is running
        ensure_postgres_running
    fi

    # Ensure docker sandbox image exists (strict for init)
    ensure_docker_sandbox_image || exit 1

    echo -e "${YELLOW}⚠️  This will DELETE ALL DATA in: ${DATA_PATH}${NC}"
    echo ""
    echo -e "${BLUE}Configuration:${NC}"
    echo "━━━━━━━━━━━━━━━━━━━━━━━━━━━━━━━━━━━━━━━━━━━━━━━━"
    if [ "$SQLITE" = true ]; then
        echo "  Database:     SQLite (${DATA_PATH}/nexus.db)"
    else
        echo "  Database:     PostgreSQL ($POSTGRES_URL)"
    fi
    echo "  Data Dir:     $DATA_PATH"
    echo "━━━━━━━━━━━━━━━━━━━━━━━━━━━━━━━━━━━━━━━━━━━━━━━━"
    echo ""
    if [ "${AUTO_INIT:-false}" != "true" ]; then
        read -p "Are you sure you want to continue? This will DELETE all data in ${DATA_PATH}! [y/N] " -n 1 -r
        echo
        if [[ ! $REPLY =~ ^[Yy]$ ]]; then
            echo "Aborted."
            exit 0
        fi
    else
        echo "AUTO_INIT=true, skipping confirmation."
    fi

    echo ""
    echo "🧹 Clearing existing data..."

    if [ "$SQLITE" = true ]; then
        echo "  SQLite database will be recreated at: ${DATA_PATH}/nexus.db"
    else
        # Use configuration from config file
        DB_NAME="${POSTGRES_DB}"
        DB_USER="${POSTGRES_USER}"
        CONTAINER_NAME="${POSTGRES_CONTAINER}"

        # Clear database - drop and recreate
        # Note: Must connect to 'postgres' database to drop other databases
        # Also need to terminate active connections before dropping
        if docker ps | grep -q "^.*${CONTAINER_NAME}"; then
            echo "  Terminating connections to database: ${DB_NAME}"
            docker exec ${CONTAINER_NAME} psql -U ${DB_USER} -d postgres -c "SELECT pg_terminate_backend(pid) FROM pg_stat_activity WHERE datname = '${DB_NAME}' AND pid <> pg_backend_pid();" > /dev/null 2>&1 || true
            sleep 1
            echo "  Dropping database: ${DB_NAME}"
            docker exec ${CONTAINER_NAME} psql -U ${DB_USER} -d postgres -c "DROP DATABASE IF EXISTS ${DB_NAME};" > /dev/null 2>&1 || true
            sleep 1
            echo "  Creating database: ${DB_NAME}"
            if docker exec ${CONTAINER_NAME} psql -U ${DB_USER} -d postgres -c "CREATE DATABASE ${DB_NAME};" > /dev/null 2>&1; then
                echo -e "  ${GREEN}✓ Database cleared${NC}"
            else
                echo -e "  ${RED}✗ Failed to create database${NC}"
                echo "  Trying to see what went wrong..."
                docker exec ${CONTAINER_NAME} psql -U ${DB_USER} -d postgres -c "CREATE DATABASE ${DB_NAME};" 2>&1 | head -5
                exit 1
            fi
        else
            echo -e "  ${YELLOW}⚠ PostgreSQL container not found, skipping database clear${NC}"
        fi
    fi

    # Data directory already reset above
    echo ""

    # Set up environment variables
    export NEXUS_DB_PATH="$POSTGRES_URL"
    export NEXUS_DATABASE_URL="$POSTGRES_URL"
    export TOKEN_MANAGER_DB="$POSTGRES_URL"
    export NEXUS_DATA_DIR="$DATA_PATH"

    # Ensure Python environment is ready (first-time install support)
    ensure_core_python_env

    # Run database initialization script
    echo "📊 Running database initialization..."
    cd "$(dirname "$0")"

    if [ ! -f "scripts/init_database.py" ]; then
        echo -e "${RED}ERROR: scripts/init_database.py not found${NC}"
        exit 1
    fi

    python3 scripts/init_database.py

    if [ $? -ne 0 ]; then
        echo ""
        echo -e "${RED}✗ Database initialization failed${NC}"
        echo ""
        exit 1
    fi

    echo ""
    echo "👤 Creating admin user and API key..."

    # Use API key from config file (loaded at script start)
    # This matches docker-integration.yml for consistency

    # Create admin user and API key using the extracted Python script
    # Extract tenant from API key format: sk-<tenant>_<user>_<id>_<random-hex>
    # Default to "default" if extraction fails
    TENANT_ID="default"
    if [[ "$ADMIN_API_KEY" =~ ^sk-([^_]+)_ ]]; then
        TENANT_ID="${BASH_REMATCH[1]}"
    fi
    python3 "${SCRIPT_DIR}/scripts/setup_admin_api_key.py" "$NEXUS_DATABASE_URL" "$ADMIN_API_KEY" "$TENANT_ID"

    if [ $? -ne 0 ]; then
        echo -e "${RED}✗ Failed to create admin API key${NC}"
        exit 1
    fi

    echo -e "${GREEN}✓ Admin API key configured: ${ADMIN_API_KEY:0:30}...${NC}"

    # Export API key for provisioning
    export NEXUS_API_KEY="$ADMIN_API_KEY"

    # Save to .env.local for future use
    if [ ! -f .env.local ]; then
        touch .env.local
    fi

    # Update or add NEXUS_API_KEY to .env.local
    if grep -q "^NEXUS_API_KEY=" .env.local 2>/dev/null; then
        sed -i.bak "s|^NEXUS_API_KEY=.*|NEXUS_API_KEY=$ADMIN_API_KEY|" .env.local
        rm -f .env.local.bak
    else
        echo "NEXUS_API_KEY=$ADMIN_API_KEY" >> .env.local
    fi

    echo ""
    echo -e "${GREEN}✓ Database initialized successfully!${NC}"
    echo ""
    echo "Admin API Key: $ADMIN_API_KEY"
    echo ""
    echo "🚀 Starting Nexus server..."
    echo ""

    # Ensure PostgreSQL is running (skip if using SQLite)
    if [ "$SQLITE" != true ]; then
        ensure_postgres_running
    fi

    # Get data directory path (create if missing)
    DATA_PATH=$(get_data_path "$DATA_DIR")

    # Set up environment variables for server
    export NEXUS_DB_PATH="$POSTGRES_URL"
    export NEXUS_DATABASE_URL="$POSTGRES_URL"
    export TOKEN_MANAGER_DB="$POSTGRES_URL"
    export NEXUS_DATA_DIR="$DATA_PATH"
    export NEXUS_API_KEY="$ADMIN_API_KEY"

    # Load environment variables from .env.local if it exists
    if [ -f .env.local ]; then
        set -a
        source .env.local
        set +a
    fi

    # Check if port 2026 is available before starting server
    if ! check_port_2026_available; then
        exit 1
    fi

    # Ensure Python environment is ready (first-time install support)
    ensure_core_python_env

    # Display configuration
    echo ""
    echo -e "${BLUE}Configuration:${NC}"
    echo "━━━━━━━━━━━━━━━━━━━━━━━━━━━━━━━━━━━━━━━━━━━━━━━━"
    echo "  Config File:  ./configs/config.demo.yaml"
    if [ "$SQLITE" = true ]; then
        echo "  Database:     SQLite (${DATA_PATH}/nexus.db)"
    else
        echo "  Database:     PostgreSQL ($POSTGRES_URL)"
    fi
    echo "  Data Dir:     $DATA_PATH"
    echo "  Host:         0.0.0.0"
    echo "  Port:         2026"
    if [ "$START_UI" = true ]; then
        echo "  Frontend:     Enabled"
    fi
    if [ "$START_LANGGRAPH" = true ]; then
        echo "  Langgraph:    Enabled"
    fi
    echo "━━━━━━━━━━━━━━━━━━━━━━━━━━━━━━━━━━━━━━━━━━━━━━━━"
    echo ""

    # Start frontend if requested
    if [ "$START_UI" = true ]; then
        echo ""
        start_frontend
        echo ""
    fi

    # Start langgraph if requested
    if [ "$START_LANGGRAPH" = true ]; then
        echo ""
        ensure_docker_for_langgraph
        start_langgraph
        echo ""
    fi

    echo -e "${GREEN}Starting Nexus server...${NC}"
    echo ""
    echo "Press Ctrl+C to stop"
    echo ""

    # Setup cleanup on exit
    cleanup() {
        local exit_code=$?
        echo ""
        echo "Shutting down services..."

        # Stop Nexus server first (gracefully)
        if [ -n "$NEXUS_PID" ] && kill -0 $NEXUS_PID 2>/dev/null; then
            echo "Stopping Nexus server (PID: $NEXUS_PID)..."
            kill $NEXUS_PID 2>/dev/null || true

            # Wait for graceful shutdown (up to 10 seconds)
            for i in {1..10}; do
                if ! kill -0 $NEXUS_PID 2>/dev/null; then
                    echo "✓ Nexus server stopped gracefully"
                    break
                fi
                sleep 1
            done

            # Force kill if still running
            if kill -0 $NEXUS_PID 2>/dev/null; then
                echo "Force stopping Nexus server..."
                kill -9 $NEXUS_PID 2>/dev/null || true
                sleep 1
            fi
        fi

        # Stop frontend
        if [ "$START_UI" = true ]; then
            stop_frontend
        fi

        # Stop langgraph
        if [ "$START_LANGGRAPH" = true ]; then
            stop_langgraph
        fi

        # Kill any remaining background jobs from this script
        local bg_jobs=$(jobs -p)
        if [ -n "$bg_jobs" ]; then
            echo "$bg_jobs" | xargs kill 2>/dev/null || true
        fi

        echo -e "${GREEN}✓ All services stopped${NC}"

        # Exit with 0 on graceful shutdown (Ctrl+C should not return error code)
        exit 0
    }
    trap cleanup EXIT INT TERM

    # Wait a moment for server to start, then run provisioning in background
    (
        cd "$SCRIPT_DIR"
        sleep 5
        echo ""
        echo "📦 Running provisioning..."
        if [ -f "scripts/provision_namespace.py" ]; then
            # Activate venv in the background process
            source "$SCRIPT_DIR/.venv/bin/activate"
            # Set environment variables for embedded mode provisioning
            # Note: Provisioning uses embedded mode (not server mode) because
            # the provisioning script uses context parameters not supported by RemoteNexusFS
            export NEXUS_DATABASE_URL="$POSTGRES_URL"
            export NEXUS_DATA_DIR="$DATA_PATH"
            export NEXUS_API_KEY="$ADMIN_API_KEY"
            # Don't set NEXUS_URL - this forces embedded mode
            unset NEXUS_URL
            # Load .env.local if it exists
            if [ -f .env.local ]; then
                set -a
                source .env.local
                set +a
            fi
            python3 scripts/provision_namespace.py --tenant default --env-file .env.local 2>&1
            if [ $? -eq 0 ]; then
                echo -e "${GREEN}✓ Provisioning completed successfully${NC}"
            else
                echo -e "${YELLOW}⚠ Provisioning encountered errors${NC}"
            fi
            # After provisioning completes, open frontend if requested
            if [ "$START_UI" = true ]; then
                if command -v open >/dev/null 2>&1; then
                    open "http://localhost:5173" >/dev/null 2>&1 || true
                elif command -v xdg-open >/dev/null 2>&1; then
                    xdg-open "http://localhost:5173" >/dev/null 2>&1 || true
                fi
            fi
        fi
    ) &

    # Start the Nexus server in background and capture PID
    nexus serve \
        --config ./configs/config.demo.yaml \
        --auth-type database \
        --async &
    NEXUS_PID=$!

    echo "Nexus server started (PID: $NEXUS_PID)"
    echo ""

    # Wait for the Nexus server process
    wait $NEXUS_PID
}

# Main script logic
case "$1" in
    --start)
        shift  # Remove --start from arguments
        start_server "$@"
        ;;
    --stop)
        stop_server
        ;;
    *)
        echo ""
        echo "Usage: $0 {--start|--stop} [OPTIONS]"
        echo ""
        echo "Commands:"
        echo "  --start    Start Nexus server locally (outside Docker)"
        echo "  --stop     Stop local Nexus server"
        echo ""
        echo "Options for --start and --stop:"
        echo "  --sqlite   Use SQLite instead of PostgreSQL (requires --sqlite flag)"
        echo "  --nosqlite     Use PostgreSQL instead of SQLite (default)"
        echo "  --postgres-url URL    PostgreSQL connection URL"
        echo "                       (default: $DEFAULT_POSTGRES_URL)"
        echo "  --data-dir PATH       Data directory path"
        echo "                       (default: $DEFAULT_DATA_DIR)"
        echo "  --ui                  Start the frontend (pnpm run dev in nexus-frontend) (default)"
        echo "  --no-ui, --noui      Don't start the frontend"
        echo "  --langgraph          Start langgraph dev server (default)"
        echo "  --no-langgraph, --nolanggraph   Don't start langgraph"
        echo ""
        echo "Examples:"
        echo "  # Using PostgreSQL (default):"
        echo "  $0 --start"
        echo ""
        echo "  # Using SQLite:"
        echo "  $0 --start --sqlite"
        echo ""
        echo "  # Using custom PostgreSQL URL:"
        echo "  $0 --start --postgres-url 'postgresql://user:pass@localhost:5432/db'"
        echo ""
        echo "  # Start with frontend and langgraph (PostgreSQL default):"
        echo "  $0 --start --ui --langgraph"
        echo ""
        echo "  # Start with SQLite:"
        echo "  $0 --start --sqlite --ui --langgraph"
        echo ""
        echo "  # Start without UI or langgraph:"
        echo "  $0 --start --noui --nolanggraph"
        echo ""
        echo "  # Using custom PostgreSQL URL:"
        echo "  $0 --start --postgres-url 'postgresql://user:pass@localhost:5432/db'"
        echo ""
        echo "  # Custom data directory (PostgreSQL):"
        echo "  $0 --start --data-dir '/custom/path'"
        echo ""
        echo "  # Custom data directory (SQLite):"
        echo "  $0 --start --sqlite --data-dir '/custom/path'"
        echo ""
        echo "Optional: Enable connectors (GDrive, Gmail) in PostgreSQL mode:"
        echo "  sudo bash -c 'echo \"127.0.0.1    postgres\" >> /etc/hosts'"
        echo "  This maps 'postgres' hostname to localhost for connector database access."
        echo ""
        exit 1
        ;;
esac<|MERGE_RESOLUTION|>--- conflicted
+++ resolved
@@ -332,19 +332,11 @@
 check_port_2026_available() {
     # Only check for LISTEN state, not stale connections
     if lsof -ti :2026 -sTCP:LISTEN >/dev/null 2>&1; then
-<<<<<<< HEAD
-        echo -e "${YELLOW}ERROR: Port 8080 is already in use${NC}"
-        echo ""
-        PIDS=$(lsof -ti :2026 -sTCP:LISTEN 2>/dev/null || true)
-        if [ -n "$PIDS" ]; then
-            echo "Process(es) running on port 8080:"
-=======
         echo -e "${YELLOW}ERROR: Port 2026 is already in use${NC}"
         echo ""
         PIDS=$(lsof -ti :2026 -sTCP:LISTEN 2>/dev/null || true)
         if [ -n "$PIDS" ]; then
             echo "Process(es) running on port 2026:"
->>>>>>> 78321840
             lsof -i :2026 -sTCP:LISTEN 2>/dev/null | grep -v "^COMMAND" | while read line; do
                 echo "  $line"
             done
@@ -790,11 +782,7 @@
     # Stop langgraph
     stop_langgraph
 
-<<<<<<< HEAD
-    # Check for processes on port 8080 (only LISTEN state, not stale connections)
-=======
     # Check for processes on port 2026 (only LISTEN state, not stale connections)
->>>>>>> 78321840
     PIDS=$(lsof -ti :2026 -sTCP:LISTEN 2>/dev/null || true)
 
     if [ -n "$PIDS" ]; then
