[project]
name = "nexus-ai-fs"
version = "0.1.2"
description = "AI-Native Distributed Filesystem Architecture"
readme = "README.md"
requires-python = ">=3.11"
license = {text = "Apache-2.0"}
authors = [
    {name = "Nexus Team", email = "team@nexus.example.com"}
]
maintainers = [
    {name = "Nexus Team", email = "team@nexus.example.com"}
]
keywords = [
    "filesystem",
    "ai",
    "agents",
    "storage",
    "distributed",
    "llm",
    "vector-search",
    "content-addressable"
]
classifiers = [
    "Development Status :: 4 - Beta",
    "Intended Audience :: Developers",
    "License :: OSI Approved :: Apache Software License",
    "Operating System :: OS Independent",
    "Programming Language :: Python :: 3",
    "Programming Language :: Python :: 3.11",
    "Programming Language :: Python :: 3.12",
    "Topic :: Software Development :: Libraries :: Python Modules",
    "Topic :: System :: Filesystems",
    "Topic :: Scientific/Engineering :: Artificial Intelligence",
]

dependencies = [
    # CLI (needed for basic CLI stub)
    "click>=8.1.7",
    "rich>=13.7.0",
    # Configuration
    "pydantic>=2.5.0",
    "pyyaml>=6.0.1",
    # HTTP client (for remote mode)
    "httpx>=0.27.0",
    # Database (v0.1.0)
    "sqlalchemy>=2.0.0",
    "alembic>=1.13.0",
<<<<<<< HEAD

    # Caching (v0.1.0)
    "cachetools>=5.3.0",

=======
    # Cloud Storage Backends
    "google-cloud-storage>=2.14.0",
>>>>>>> 6707c9f1
    # Note: Dependencies will be added incrementally as features are implemented
    # v0.1.0: Will add SQLAlchemy, aiosqlite, cachetools
    # v0.2.0: Will add pypdf, openpyxl, pandas, qdrant-client
    # v0.3.0: Will add anthropic, openai, tiktoken
    # v0.5.0: Will add fastapi, uvicorn
    "dotenv>=0.9.9",
]

[project.optional-dependencies]
dev = [
    # Testing
    "pytest>=7.4.4",
    "pytest-asyncio>=0.23.3",
    "pytest-cov>=4.1.0",
    "pytest-mock>=3.12.0",

    # Code Quality
    "ruff>=0.14.0",
    "mypy>=1.8.0",
    "pre-commit>=3.6.0",

    # Documentation
    "mkdocs>=1.5.3",
    "mkdocs-material>=9.5.0",
    "mkdocs-git-revision-date-localized-plugin>=1.2.0",
    "mkdocs-minify-plugin>=0.8.0",

    # Type stubs
    "types-pyyaml>=6.0.12",
    "types-cachetools>=5.3.0",
]

test = [
    "pytest>=7.4.4",
    "pytest-asyncio>=0.23.3",
    "pytest-cov>=4.1.0",
    "pytest-mock>=3.12.0",
]

[project.urls]
Homepage = "https://github.com/nexi-lab/nexus"
Documentation = "https://github.com/nexi-lab/nexus/blob/main/README.md"
Repository = "https://github.com/nexi-lab/nexus"
Issues = "https://github.com/nexi-lab/nexus/issues"
Changelog = "https://github.com/nexi-lab/nexus/blob/main/CHANGELOG.md"

[project.scripts]
nexus = "nexus.cli:main"

[build-system]
requires = ["hatchling"]
build-backend = "hatchling.build"

[tool.hatch.build.targets.wheel]
packages = ["src/nexus"]

[tool.pytest.ini_options]
minversion = "7.0"
addopts = [
    "-ra",
    "-q",
    "--strict-markers",
    "--strict-config",
    "--cov=nexus",
    "--cov-report=term-missing",
    "--cov-report=html",
    "--cov-report=xml",
]
testpaths = ["tests"]
asyncio_mode = "auto"
python_files = ["test_*.py", "*_test.py"]
python_classes = ["Test*"]
python_functions = ["test_*"]
markers = [
    "slow: marks tests as slow (deselect with '-m \"not slow\"')",
    "integration: marks tests as integration tests",
    "e2e: marks tests as end-to-end tests",
    "benchmark: marks tests as benchmarks",
]

[tool.coverage.run]
source = ["src/nexus"]
omit = [
    "*/tests/*",
    "*/test_*.py",
    "*/__pycache__/*",
    "*/site-packages/*",
    "*/cli.py",  # CLI is tested via integration tests in examples/test_cli_commands.sh
]

[tool.coverage.report]
exclude_lines = [
    "pragma: no cover",
    "def __repr__",
    "raise AssertionError",
    "raise NotImplementedError",
    "if __name__ == .__main__.:",
    "if TYPE_CHECKING:",
    "if typing.TYPE_CHECKING:",
    "@abstractmethod",
    "@abc.abstractmethod",
]

[tool.mypy]
python_version = "3.11"
warn_return_any = true
warn_unused_configs = true
disallow_untyped_defs = true
disallow_incomplete_defs = true
check_untyped_defs = true
disallow_untyped_decorators = false
no_implicit_optional = true
warn_redundant_casts = true
warn_unused_ignores = true
warn_no_return = true
follow_imports = "normal"
ignore_missing_imports = true
strict_optional = true
strict_equality = true
show_error_codes = true
show_column_numbers = true
pretty = true

[[tool.mypy.overrides]]
module = [
    "click.*",
    "rich.*",
    "alembic.*",
    "google.cloud.*",
]
ignore_missing_imports = true

[[tool.mypy.overrides]]
module = "nexus.backends.gcs"
disable_error_code = ["attr-defined"]

[tool.ruff]
target-version = "py311"
line-length = 100

[tool.ruff.lint]
select = [
    "E",   # pycodestyle errors
    "W",   # pycodestyle warnings
    "F",   # pyflakes
    "I",   # isort
    "B",   # flake8-bugbear
    "C4",  # flake8-comprehensions
    "UP",  # pyupgrade
    "ARG", # flake8-unused-arguments
    "SIM", # flake8-simplify
]
ignore = [
    "E501",  # line too long, handled by formatter
    "B008",  # do not perform function calls in argument defaults
    "C901",  # too complex
]

[tool.ruff.lint.per-file-ignores]
"__init__.py" = ["F401"]
"tests/*" = ["ARG", "S101"]
"alembic/*" = ["UP007", "E402"]  # Alembic: Union syntax, import order

[tool.ruff.lint.isort]
known-first-party = ["nexus"]

[tool.ruff.format]
quote-style = "double"
indent-style = "space"
skip-magic-trailing-comma = false
line-ending = "auto"<|MERGE_RESOLUTION|>--- conflicted
+++ resolved
@@ -46,15 +46,10 @@
     # Database (v0.1.0)
     "sqlalchemy>=2.0.0",
     "alembic>=1.13.0",
-<<<<<<< HEAD
-
     # Caching (v0.1.0)
     "cachetools>=5.3.0",
-
-=======
     # Cloud Storage Backends
     "google-cloud-storage>=2.14.0",
->>>>>>> 6707c9f1
     # Note: Dependencies will be added incrementally as features are implemented
     # v0.1.0: Will add SQLAlchemy, aiosqlite, cachetools
     # v0.2.0: Will add pypdf, openpyxl, pandas, qdrant-client
