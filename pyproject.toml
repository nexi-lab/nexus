--- conflicted
+++ resolved
@@ -1,10 +1,6 @@
 [project]
 name = "nexus-ai-fs"
-<<<<<<< HEAD
 version = "0.2.5"
-=======
-version = "0.2.4"
->>>>>>> 08cddf7a
 description = "AI-Native Distributed Filesystem Architecture"
 readme = "README.md"
 requires-python = ">=3.11"
