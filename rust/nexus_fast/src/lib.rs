#![allow(clippy::useless_conversion)]

use ahash::{AHashMap, AHashSet};
use pyo3::prelude::*;
use pyo3::types::{PyDict, PyList, PyTuple};
use regex::bytes::RegexBuilder;
use serde::Deserialize;
use std::collections::HashMap as StdHashMap;

/// Entity represents a subject or object in ReBAC
#[derive(Debug, Clone, Hash, Eq, PartialEq)]
struct Entity {
    entity_type: String,
    entity_id: String,
}

/// Tuple represents a relationship between entities
#[derive(Debug, Clone)]
struct ReBACTuple {
    subject_type: String,
    subject_id: String,
    #[allow(dead_code)]
    subject_relation: Option<String>,
    relation: String,
    object_type: String,
    object_id: String,
}

/// Namespace configuration for permission expansion (uses std HashMap for serde)
#[derive(Debug, Clone, Deserialize)]
struct NamespaceConfig {
    relations: StdHashMap<String, RelationConfig>,
    permissions: StdHashMap<String, Vec<String>>,
}

#[derive(Debug, Clone, Deserialize)]
#[serde(untagged)]
enum RelationConfig {
    #[allow(dead_code)]
    Direct(String), // Matches "direct" string
    Union {
        union: Vec<String>,
    },
    TupleToUserset {
        #[serde(rename = "tupleToUserset")]
        tuple_to_userset: TupleToUsersetConfig,
    },
    #[allow(dead_code)]
    EmptyDict(serde_json::Map<String, serde_json::Value>), // Matches {} (empty dict means direct)
}

#[derive(Debug, Clone, Deserialize)]
struct TupleToUsersetConfig {
    tupleset: String,
    #[serde(rename = "computedUserset")]
    computed_userset: String,
}

/// Memoization cache for permission checks (using AHashMap for speed)
type MemoCache = AHashMap<(String, String, String, String, String), bool>;

/// Permission check request: (subject_type, subject_id, permission, object_type, object_id)
type CheckRequest = (String, String, String, String, String);

/// Key for tuple index: (object_type, object_id, relation, subject_type, subject_id)
type TupleKey = (String, String, String, String, String);

/// Key for adjacency list: (subject_type, subject_id, relation)
type AdjacencyKey = (String, String, String);

/// Graph indexing structure for fast lookups
#[derive(Debug, Clone)]
struct ReBACGraph {
    /// Hash index for direct tuple lookups: O(1) instead of O(n)
    /// Key: (object_type, object_id, relation, subject_type, subject_id)
    tuple_index: AHashMap<TupleKey, bool>,

    /// Adjacency list for finding related objects: O(1) instead of O(n)
    /// Key: (subject_type, subject_id, relation)
    /// Value: List of objects related via that relation
    adjacency_list: AHashMap<AdjacencyKey, Vec<Entity>>,
}

impl ReBACGraph {
    /// Build graph indexes from tuples for fast lookups
    fn from_tuples(tuples: &[ReBACTuple]) -> Self {
        let mut tuple_index = AHashMap::new();
        let mut adjacency_list: AHashMap<AdjacencyKey, Vec<Entity>> = AHashMap::new();

        for tuple in tuples {
            // Build tuple index for direct relation checks
            let tuple_key = (
                tuple.object_type.clone(),
                tuple.object_id.clone(),
                tuple.relation.clone(),
                tuple.subject_type.clone(),
                tuple.subject_id.clone(),
            );
            tuple_index.insert(tuple_key, true);

            // Build adjacency list for finding related objects
            // This is used for tupleToUserset traversal
            let adj_key = (
                tuple.subject_type.clone(),
                tuple.subject_id.clone(),
                tuple.relation.clone(),
            );
            adjacency_list.entry(adj_key).or_default().push(Entity {
                entity_type: tuple.object_type.clone(),
                entity_id: tuple.object_id.clone(),
            });
        }

        ReBACGraph {
            tuple_index,
            adjacency_list,
        }
    }

    /// Check for direct relation in O(1) time using hash index
    fn check_direct_relation(&self, subject: &Entity, relation: &str, object: &Entity) -> bool {
        let tuple_key = (
            object.entity_type.clone(),
            object.entity_id.clone(),
            relation.to_string(),
            subject.entity_type.clone(),
            subject.entity_id.clone(),
        );
        self.tuple_index.contains_key(&tuple_key)
    }

    /// Find related objects in O(1) time using adjacency list
    fn find_related_objects(&self, object: &Entity, relation: &str) -> Vec<Entity> {
        let adj_key = (
            object.entity_type.clone(),
            object.entity_id.clone(),
            relation.to_string(),
        );
        self.adjacency_list
            .get(&adj_key)
            .cloned()
            .unwrap_or_default()
    }
}

/// Main function: compute permissions in bulk using Rust
#[pyfunction]
fn compute_permissions_bulk<'py>(
    py: Python<'py>,
    checks: &Bound<PyList>,
    tuples: &Bound<PyList>,
    namespace_configs: &Bound<PyDict>,
) -> PyResult<Bound<'py, PyDict>> {
    // Parse inputs from Python
    let check_requests: Vec<CheckRequest> = checks
        .iter()
        .map(|item| {
            let tuple = item.downcast::<PyTuple>()?;
            let subject_item = tuple.get_item(0)?;
            let subject = subject_item.downcast::<PyTuple>()?;
            let permission = tuple.get_item(1)?.extract::<String>()?;
            let object_item = tuple.get_item(2)?;
            let object = object_item.downcast::<PyTuple>()?;

            Ok((
                subject.get_item(0)?.extract::<String>()?, // subject_type
                subject.get_item(1)?.extract::<String>()?, // subject_id
                permission,
                object.get_item(0)?.extract::<String>()?, // object_type
                object.get_item(1)?.extract::<String>()?, // object_id
            ))
        })
        .collect::<PyResult<Vec<_>>>()?;

    let rebac_tuples: Vec<ReBACTuple> = tuples
        .iter()
        .map(|item| {
            let dict = item.downcast::<PyDict>()?;
            Ok(ReBACTuple {
                subject_type: dict.get_item("subject_type")?.unwrap().extract()?,
                subject_id: dict.get_item("subject_id")?.unwrap().extract()?,
                subject_relation: dict
                    .get_item("subject_relation")?
                    .and_then(|v| v.extract().ok()),
                relation: dict.get_item("relation")?.unwrap().extract()?,
                object_type: dict.get_item("object_type")?.unwrap().extract()?,
                object_id: dict.get_item("object_id")?.unwrap().extract()?,
            })
        })
        .collect::<PyResult<Vec<_>>>()?;

    // Parse namespace configs
    let mut namespaces = AHashMap::new();
    for (key, value) in namespace_configs.iter() {
        let obj_type: String = key.extract()?;
        let config_dict = value.downcast::<PyDict>()?;
        // Convert Python dict to JSON via Python's json module
        let json_module = py.import_bound("json")?;
        let config_json_py = json_module.call_method1("dumps", (config_dict,))?;
        let config_json: String = config_json_py.extract()?;
        let config: NamespaceConfig = serde_json::from_str(&config_json).map_err(|e| {
            pyo3::exceptions::PyValueError::new_err(format!("JSON parse error: {}", e))
        })?;
        namespaces.insert(obj_type, config);
    }

    // Release GIL for computation
    let results = py.allow_threads(|| {
        let mut results = AHashMap::new();
        let mut memo_cache: MemoCache = AHashMap::new();

        // Build graph indexes once for all checks - massive speedup!
        let graph = ReBACGraph::from_tuples(&rebac_tuples);

        for check in check_requests {
            let (subject_type, subject_id, permission, object_type, object_id) = &check;

            let subject = Entity {
                entity_type: subject_type.clone(),
                entity_id: subject_id.clone(),
            };

            let object = Entity {
                entity_type: object_type.clone(),
                entity_id: object_id.clone(),
            };

            let allowed = compute_permission(
                &subject,
                permission,
                &object,
                &graph,
                &namespaces,
                &mut memo_cache,
                &mut AHashSet::new(),
                0,
            );

            results.insert(check.clone(), allowed);
        }

        results
    });

    // Convert AHashMap to PyDict
    let py_dict = PyDict::new_bound(py);
    for (key, value) in results {
        py_dict.set_item(key, value)?;
    }

    Ok(py_dict)
}

/// Compute a single permission check with memoization
#[allow(clippy::too_many_arguments)]
fn compute_permission(
    subject: &Entity,
    permission: &str,
    object: &Entity,
    graph: &ReBACGraph,
    namespaces: &AHashMap<String, NamespaceConfig>,
    memo_cache: &mut MemoCache,
    visited: &mut AHashSet<(String, String, String, String, String)>,
    depth: u32,
) -> bool {
    const MAX_DEPTH: u32 = 50;

    if depth > MAX_DEPTH {
        return false;
    }

    // Check memo cache
    let memo_key = (
        subject.entity_type.clone(),
        subject.entity_id.clone(),
        permission.to_string(),
        object.entity_type.clone(),
        object.entity_id.clone(),
    );

    if let Some(&result) = memo_cache.get(&memo_key) {
        return result;
    }

    // Cycle detection
    if visited.contains(&memo_key) {
        return false;
    }
    visited.insert(memo_key.clone());

    // Get namespace config
    let namespace = match namespaces.get(&object.entity_type) {
        Some(ns) => ns,
        None => {
            // No namespace, check direct relation using O(1) graph index
            let result = graph.check_direct_relation(subject, permission, object);
            memo_cache.insert(memo_key, result);
            return result;
        }
    };

    // Check if permission is defined
    let result = if let Some(usersets) = namespace.permissions.get(permission) {
        // Permission -> usersets (OR semantics)
        let mut allowed = false;
        for userset in usersets {
            if compute_permission(
                subject,
                userset,
                object,
                graph,
                namespaces,
                memo_cache,
                &mut visited.clone(),
                depth + 1,
            ) {
                allowed = true;
                break;
            }
        }
        allowed
    } else if let Some(relation_config) = namespace.relations.get(permission) {
        // Relation expansion
        match relation_config {
            RelationConfig::Direct(_) | RelationConfig::EmptyDict(_) => {
                // Both "direct" string and {} empty dict mean direct relation
                // Use O(1) graph index instead of O(n) scan
                graph.check_direct_relation(subject, permission, object)
            }
            RelationConfig::Union { union } => {
                // Union (OR semantics)
                let mut allowed = false;
                for rel in union {
                    if compute_permission(
                        subject,
                        rel,
                        object,
                        graph,
                        namespaces,
                        memo_cache,
                        &mut visited.clone(),
                        depth + 1,
                    ) {
                        allowed = true;
                        break;
                    }
                }
                allowed
            }
            RelationConfig::TupleToUserset { tuple_to_userset } => {
                // TupleToUserset: find related objects using O(1) adjacency list
                let related_objects =
                    graph.find_related_objects(object, &tuple_to_userset.tupleset);

                let mut allowed = false;
                for related_obj in related_objects {
                    if compute_permission(
                        subject,
                        &tuple_to_userset.computed_userset,
                        &related_obj,
                        graph,
                        namespaces,
                        memo_cache,
                        &mut visited.clone(),
                        depth + 1,
                    ) {
                        allowed = true;
                        break;
                    }
                }
                allowed
            }
        }
    } else {
        false
    };

    memo_cache.insert(memo_key, result);
    result
}

/// Python function: compute a single permission check
/// This is for interactive/single-check use cases (faster than Python, slower than bulk)
#[pyfunction]
#[allow(clippy::too_many_arguments)]
fn compute_permission_single(
    py: Python<'_>,
    subject_type: String,
    subject_id: String,
    permission: String,
    object_type: String,
    object_id: String,
    tuples: &Bound<PyList>,
    namespace_configs: &Bound<PyDict>,
) -> PyResult<bool> {
    // Parse tuples from Python
    let rebac_tuples: Vec<ReBACTuple> = tuples
        .iter()
        .map(|item| {
            let dict = item.downcast::<PyDict>()?;
            Ok(ReBACTuple {
                subject_type: dict.get_item("subject_type")?.unwrap().extract()?,
                subject_id: dict.get_item("subject_id")?.unwrap().extract()?,
                subject_relation: dict
                    .get_item("subject_relation")?
                    .and_then(|v| v.extract().ok()),
                relation: dict.get_item("relation")?.unwrap().extract()?,
                object_type: dict.get_item("object_type")?.unwrap().extract()?,
                object_id: dict.get_item("object_id")?.unwrap().extract()?,
            })
        })
        .collect::<PyResult<Vec<_>>>()?;

    // Parse namespace configs
    let mut namespaces = AHashMap::new();
    for (key, value) in namespace_configs.iter() {
        let obj_type: String = key.extract()?;
        let config_dict = value.downcast::<PyDict>()?;
        let json_module = py.import_bound("json")?;
        let config_json_py = json_module.call_method1("dumps", (config_dict,))?;
        let config_json: String = config_json_py.extract()?;
        let config: NamespaceConfig = serde_json::from_str(&config_json).map_err(|e| {
            pyo3::exceptions::PyValueError::new_err(format!("JSON parse error: {}", e))
        })?;
        namespaces.insert(obj_type, config);
    }

    // Release GIL for computation
    let result = py.allow_threads(|| {
        let subject = Entity {
            entity_type: subject_type,
            entity_id: subject_id,
        };
        let object = Entity {
            entity_type: object_type,
            entity_id: object_id,
        };

        // Build graph indexes for fast lookups
        let graph = ReBACGraph::from_tuples(&rebac_tuples);
        let mut memo_cache: MemoCache = AHashMap::new();

        compute_permission(
            &subject,
            &permission,
            &object,
            &graph,
            &namespaces,
            &mut memo_cache,
            &mut AHashSet::new(),
            0,
        )
    });

    Ok(result)
}

/// Grep search result
#[derive(Debug)]
struct GrepMatch {
    file: String,
    line: usize,
    content: String,
    match_text: String,
}

/// Fast content search using Rust regex
#[pyfunction]
#[pyo3(signature = (pattern, file_contents, ignore_case=false, max_results=1000))]
fn grep_bulk<'py>(
    py: Python<'py>,
    pattern: &str,
    file_contents: &Bound<PyDict>,
    ignore_case: bool,
    max_results: usize,
) -> PyResult<Bound<'py, PyList>> {
    // Compile regex pattern
    let regex = RegexBuilder::new(pattern)
        .case_insensitive(ignore_case)
        .build()
        .map_err(|e| {
            pyo3::exceptions::PyValueError::new_err(format!("Invalid regex pattern: {}", e))
        })?;

    // Extract all file contents from Python objects first
    let mut files_data: Vec<(String, Vec<u8>)> = Vec::new();
    for (file_path_py, content_py) in file_contents.iter() {
        let file_path = match file_path_py.extract::<String>() {
            Ok(p) => p,
            Err(_) => continue,
        };

        let content_bytes = match content_py.extract::<Vec<u8>>() {
            Ok(b) => b,
            Err(_) => continue,
        };

        files_data.push((file_path, content_bytes));
    }

    // Release GIL for computation
    let matches = py.allow_threads(|| {
        let mut results = Vec::new();

        // Iterate over extracted file contents
        for (file_path, content_bytes) in files_data {
            if results.len() >= max_results {
                break;
            }

            // Try to decode as UTF-8 (skip binary files)
            let content_str = match std::str::from_utf8(&content_bytes) {
                Ok(s) => s,
                Err(_) => continue,
            };

            // Search line by line
            for (line_num, line) in content_str.lines().enumerate() {
                if results.len() >= max_results {
                    break;
                }

                let line_bytes = line.as_bytes();
                if let Some(mat) = regex.find(line_bytes) {
                    let match_text = std::str::from_utf8(&line_bytes[mat.start()..mat.end()])
                        .unwrap_or("")
                        .to_string();

                    results.push(GrepMatch {
                        file: file_path.clone(),
                        line: line_num + 1, // 1-indexed
                        content: line.to_string(),
                        match_text,
                    });
                }
            }
        }

        results
    });

    // Convert results to Python list of dicts
    let py_list = PyList::empty_bound(py);
    for m in matches {
        let dict = PyDict::new_bound(py);
        dict.set_item("file", m.file)?;
        dict.set_item("line", m.line)?;
        dict.set_item("content", m.content)?;
        dict.set_item("match", m.match_text)?;
        py_list.append(dict)?;
    }

    Ok(py_list)
}

/// Fast glob pattern matching using Rust globset
#[pyfunction]
#[pyo3(signature = (patterns, paths))]
fn glob_match_bulk(
    py: Python<'_>,
    patterns: Vec<String>,
    paths: Vec<String>,
) -> PyResult<Bound<'_, PyList>> {
    use globset::{Glob, GlobSetBuilder};

    // Build glob set from patterns
    let globset = py.allow_threads(|| {
        let mut builder = GlobSetBuilder::new();
        for pattern in &patterns {
            match Glob::new(pattern) {
                Ok(glob) => {
                    builder.add(glob);
                }
                Err(e) => {
                    return Err(pyo3::exceptions::PyValueError::new_err(format!(
                        "Invalid glob pattern '{}': {}",
                        pattern, e
                    )));
                }
            }
        }
        builder.build().map_err(|e| {
            pyo3::exceptions::PyValueError::new_err(format!("Failed to build globset: {}", e))
        })
    })?;

    // Match paths against the glob set
    let matches = py.allow_threads(|| {
        let mut results = Vec::new();
        for path in paths {
            if globset.is_match(&path) {
                results.push(path);
            }
        }
        results
    });

    // Convert results to Python list
    let py_list = PyList::empty_bound(py);
    for path in matches {
        py_list.append(path)?;
    }

    Ok(py_list)
}

<<<<<<< HEAD
=======
/// Fast path filtering using Rust glob patterns
#[pyfunction]
fn filter_paths(
    py: Python<'_>,
    paths: Vec<String>,
    exclude_patterns: Vec<String>,
) -> PyResult<Vec<String>> {
    use globset::{Glob, GlobSetBuilder};

    // Build glob set from exclude patterns
    let globset = py.allow_threads(|| {
        let mut builder = GlobSetBuilder::new();
        for pattern in &exclude_patterns {
            match Glob::new(pattern) {
                Ok(glob) => {
                    builder.add(glob);
                }
                Err(e) => {
                    return Err(pyo3::exceptions::PyValueError::new_err(format!(
                        "Invalid glob pattern '{}': {}",
                        pattern, e
                    )));
                }
            }
        }
        builder.build().map_err(|e| {
            pyo3::exceptions::PyValueError::new_err(format!("Failed to build globset: {}", e))
        })
    })?;

    // Filter paths against exclude patterns
    let filtered = py.allow_threads(|| {
        let mut results = Vec::new();
        for path in paths {
            // Extract filename from path
            let filename = if let Some(pos) = path.rfind('/') {
                &path[pos + 1..]
            } else {
                &path
            };

            // Check if filename matches any exclude pattern
            if !globset.is_match(filename) {
                results.push(path);
            }
        }
        results
    });

    Ok(filtered)
}

>>>>>>> 17f5625c
/// Python module definition
#[pymodule]
fn nexus_fast(m: &Bound<PyModule>) -> PyResult<()> {
    m.add_function(wrap_pyfunction!(compute_permissions_bulk, m)?)?;
    m.add_function(wrap_pyfunction!(compute_permission_single, m)?)?;
    m.add_function(wrap_pyfunction!(grep_bulk, m)?)?;
    m.add_function(wrap_pyfunction!(glob_match_bulk, m)?)?;
<<<<<<< HEAD
=======
    m.add_function(wrap_pyfunction!(filter_paths, m)?)?;
>>>>>>> 17f5625c
    Ok(())
}<|MERGE_RESOLUTION|>--- conflicted
+++ resolved
@@ -604,8 +604,6 @@
     Ok(py_list)
 }
 
-<<<<<<< HEAD
-=======
 /// Fast path filtering using Rust glob patterns
 #[pyfunction]
 fn filter_paths(
@@ -658,7 +656,6 @@
     Ok(filtered)
 }
 
->>>>>>> 17f5625c
 /// Python module definition
 #[pymodule]
 fn nexus_fast(m: &Bound<PyModule>) -> PyResult<()> {
@@ -666,9 +663,6 @@
     m.add_function(wrap_pyfunction!(compute_permission_single, m)?)?;
     m.add_function(wrap_pyfunction!(grep_bulk, m)?)?;
     m.add_function(wrap_pyfunction!(glob_match_bulk, m)?)?;
-<<<<<<< HEAD
-=======
     m.add_function(wrap_pyfunction!(filter_paths, m)?)?;
->>>>>>> 17f5625c
     Ok(())
 }