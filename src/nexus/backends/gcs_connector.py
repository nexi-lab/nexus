"""Google Cloud Storage connector backend with direct path mapping.

This is a connector backend that maps files directly to GCS bucket paths,
unlike the CAS-based GCSBackend which stores files by content hash.

Use case: Mount external GCS buckets where files should remain at their
original paths, browsable by external tools.

Storage structure:
    bucket/
    ├── workspace/
    │   ├── file.txt          # Stored at actual path
    │   └── data/
    │       └── output.json

Key differences from GCSBackend:
- No CAS transformation (files stored at actual paths)
- No deduplication (same content = multiple files)
- No reference counting
- External tools can browse bucket normally
- Requires backend_path in OperationContext

Authentication (Recommended):
    Use service account credentials for production (no daily re-auth):
    - Set GOOGLE_APPLICATION_CREDENTIALS to service account JSON key path
    - Service accounts never expire and don't require daily re-authentication

    Alternative (Development Only):
    - gcloud auth application-default login (requires daily re-authentication)
    - Compute Engine/Cloud Run service account (auto-detected)
"""

from typing import TYPE_CHECKING

from google.api_core import retry
from google.cloud import storage
from google.cloud.exceptions import NotFound

from nexus.backends.base_blob_connector import BaseBlobStorageConnector
from nexus.core.exceptions import BackendError, NexusFileNotFoundError

if TYPE_CHECKING:
    pass


class GCSConnectorBackend(BaseBlobStorageConnector):
    """
    Google Cloud Storage connector backend with direct path mapping.

    This backend stores files at their actual paths in GCS, making the
    bucket browsable by external tools. Unlike GCSBackend (CAS-based),
    this connector does NOT transform paths to content hashes.

    Features:
    - Direct path mapping (file.txt → file.txt in GCS)
    - Write-through storage (no local caching)
    - Full workspace compatibility
    - External tool compatibility (bucket remains browsable)
    - Native GCS versioning support (if bucket has versioning enabled)
    - Automatic retry for transient errors (503, network issues)

    Versioning Behavior:
    - If bucket has versioning enabled: Uses GCS generation numbers for version tracking
    - If bucket has no versioning: Only current version retained (overwrites on update)

    Limitations:
    - No deduplication (same content stored multiple times)
    - Requires backend_path in OperationContext
    """

    def __init__(
        self,
        bucket_name: str,
        project_id: str | None = None,
        credentials_path: str | None = None,
        prefix: str = "",
        # OAuth access token (alternative to credentials_path)
        access_token: str | None = None,
    ):
        """
        Initialize GCS connector backend.

        Args:
            bucket_name: GCS bucket name
            project_id: Optional GCP project ID (inferred from credentials if not provided)
            credentials_path: Optional path to service account credentials JSON file
            prefix: Optional prefix for all paths in bucket (e.g., "data/")
            access_token: OAuth access token (alternative to credentials_path)
        """
        try:
            # Priority: access_token > credentials_path > ADC
            if access_token:
                # Use access token directly (no refresh capability)
                from google.oauth2 import credentials as oauth2_credentials

                creds = oauth2_credentials.Credentials(token=access_token)
                self.client = storage.Client(project=project_id, credentials=creds)
            elif credentials_path:
                self.client = storage.Client.from_service_account_json(
                    credentials_path, project=project_id
                )
            else:
                # Use Application Default Credentials
                self.client = storage.Client(project=project_id)

            self.bucket = self.client.bucket(bucket_name)

            # Verify bucket exists and check versioning status
            if not self.bucket.exists():
                raise BackendError(
                    f"Bucket '{bucket_name}' does not exist",
                    backend="gcs_connector",
                    path=bucket_name,
                )

            # Check if bucket has versioning enabled
            self.bucket.reload()  # Load bucket metadata
            versioning_enabled = self.bucket.versioning_enabled or False

            # Initialize base class
            super().__init__(
                bucket_name=bucket_name,
                prefix=prefix,
                versioning_enabled=versioning_enabled,
            )

        except Exception as e:
            if isinstance(e, BackendError):
                raise
            raise BackendError(
                f"Failed to initialize GCS connector backend: {e}",
                backend="gcs_connector",
                path=bucket_name,
            ) from e

    @property
    def name(self) -> str:
        """Backend identifier name."""
        return "gcs_connector"

    def _is_version_id(self, value: str) -> bool:
        """
        Check if value looks like a GCS generation number.

        GCS generation numbers are numeric strings.

        Args:
            value: String to check

        Returns:
            True if likely a generation number, False if likely a hash
        """
        # If it's all digits, it's a generation number
        return value.isdigit()

    # === GCS-Specific Blob Operations ===

    def _upload_blob(
        self,
        blob_path: str,
        content: bytes,
        content_type: str,
    ) -> str:
        """
        Upload blob to GCS.

        Args:
            blob_path: Full GCS object path
            content: File content bytes
            content_type: MIME type with optional charset

        Returns:
            Generation number if versioning enabled, else content hash

        Raises:
            BackendError: If upload fails
        """
        try:
            # Write directly to actual path in GCS with proper Content-Type
            blob = self.bucket.blob(blob_path)
            blob.upload_from_string(
                content,
                content_type=content_type,
                timeout=60,
                retry=retry.Retry(deadline=120),  # Retry for up to 2 minutes
            )

            # If bucket has versioning enabled, return generation number
            # Otherwise, return content hash for metadata tracking
            if self.versioning_enabled:
                # Reload blob to get the generation number assigned by GCS
                blob.reload()
                return str(blob.generation)
            else:
                # No versioning - compute hash for metadata
                return self._compute_hash(content)

        except Exception as e:
            raise BackendError(
                f"Failed to upload blob to {blob_path}: {e}",
                backend="gcs_connector",
                path=blob_path,
            ) from e

    def _download_blob(
        self,
        blob_path: str,
        version_id: str | None = None,
    ) -> bytes:
        """
        Download blob from GCS.

        Args:
            blob_path: Full GCS object path
            version_id: Optional GCS generation number

        Returns:
            File content as bytes

        Raises:
            NexusFileNotFoundError: If blob doesn't exist
            BackendError: If download fails
        """
        try:
            # If versioning enabled and version_id looks like a generation number,
            # retrieve that specific version
            if version_id and version_id.isdigit():
                generation = int(version_id)
                blob = self.bucket.blob(blob_path, generation=generation)
            else:
                # No versioning or hash-based identifier - read current version
                blob = self.bucket.blob(blob_path)

            if not blob.exists():
                raise NexusFileNotFoundError(blob_path)

            content = blob.download_as_bytes(
                timeout=60,
                retry=retry.Retry(deadline=120),  # Retry for up to 2 minutes
            )
            return bytes(content)

        except NotFound as e:
            raise NexusFileNotFoundError(blob_path) from e
        except NexusFileNotFoundError:
            raise
        except Exception as e:
            raise BackendError(
                f"Failed to download blob from {blob_path}: {e}",
                backend="gcs_connector",
                path=blob_path,
            ) from e

    def _delete_blob(self, blob_path: str) -> None:
        """
        Delete blob from GCS.

        Args:
            blob_path: Full GCS object path

        Raises:
            NexusFileNotFoundError: If blob doesn't exist
            BackendError: If delete fails
        """
        try:
            blob = self.bucket.blob(blob_path)

            if not blob.exists():
                raise NexusFileNotFoundError(blob_path)

            blob.delete(timeout=60, retry=retry.Retry(deadline=120))

        except NotFound as e:
            raise NexusFileNotFoundError(blob_path) from e
        except NexusFileNotFoundError:
            raise
        except Exception as e:
            raise BackendError(
                f"Failed to delete blob at {blob_path}: {e}",
                backend="gcs_connector",
                path=blob_path,
            ) from e

    def _blob_exists(self, blob_path: str) -> bool:
        """
        Check if blob exists in GCS.

        Args:
            blob_path: Full GCS object path

        Returns:
            True if blob exists, False otherwise
        """
        try:
            blob = self.bucket.blob(blob_path)
            return bool(blob.exists())
        except Exception:
            return False

    def _get_blob_size(self, blob_path: str) -> int:
        """
        Get blob size from GCS.

        Args:
            blob_path: Full GCS object path

        Returns:
            Blob size in bytes

        Raises:
            NexusFileNotFoundError: If blob doesn't exist
            BackendError: If operation fails
        """
        try:
            blob = self.bucket.blob(blob_path)

            if not blob.exists():
                raise NexusFileNotFoundError(blob_path)

            blob.reload()
            size = blob.size
            if size is None:
                raise BackendError(
                    "Failed to get content size: size is None",
                    backend="gcs_connector",
                    path=blob_path,
                )
            return int(size)

        except NotFound as e:
            raise NexusFileNotFoundError(blob_path) from e
        except NexusFileNotFoundError:
            raise
        except Exception as e:
            raise BackendError(
                f"Failed to get blob size for {blob_path}: {e}",
                backend="gcs_connector",
                path=blob_path,
            ) from e

    def _list_blobs(
        self,
        prefix: str,
        delimiter: str = "/",
    ) -> tuple[list[str], list[str]]:
        """
        List blobs in GCS with given prefix.

        Args:
            prefix: Prefix to filter blobs
            delimiter: Delimiter for virtual directories

        Returns:
            Tuple of (blob_keys, common_prefixes)

        Raises:
            BackendError: If list operation fails
        """
        try:
            # List blobs with this prefix and delimiter
            blobs = self.bucket.list_blobs(prefix=prefix, delimiter=delimiter)

            blob_keys = [blob.name for blob in blobs]
            common_prefixes = list(blobs.prefixes) if blobs.prefixes else []

            return blob_keys, common_prefixes

        except Exception as e:
            raise BackendError(
                f"Failed to list blobs with prefix {prefix}: {e}",
                backend="gcs_connector",
                path=prefix,
            ) from e

<<<<<<< HEAD
    def _create_directory_marker(self, blob_path: str) -> None:
=======
    def is_directory(self, path: str) -> bool:
        """
        Check if path is a directory.

        In GCS, a "directory" is either:
        1. An explicit directory marker blob (path ending with "/")
        2. A virtual directory (any prefix that has blobs under it)

        This is important because GCS doesn't require explicit directory markers.
        For example, creating "folder/file.txt" doesn't require "folder/" to exist.

        Args:
            path: Path to check

        Returns:
            True if path is a directory (has marker or has children), False otherwise
        """
        try:
            path = path.strip("/")
            if not path:
                return True  # Root is always a directory

            gcs_path = self._get_gcs_path(path)

            # Check 1: Explicit directory marker blob
            marker_blob = self.bucket.blob(gcs_path + "/")
            if marker_blob.exists():
                return True

            # Check 2: Virtual directory (has any blobs under this prefix)
            # Use list_blobs with prefix and max_results=1 for efficiency
            prefix = gcs_path + "/"
            blobs_iterator = self.bucket.list_blobs(prefix=prefix, max_results=1)

            # Try to get at least one blob
            for _ in blobs_iterator:
                return True  # Found at least one blob, so this is a valid directory

            # No marker blob and no children found
            return False

        except Exception:
            return False

    def list_dir(self, path: str, context: "OperationContext | None" = None) -> list[str]:
>>>>>>> 52dde03f
        """
        Create directory marker in GCS.

        Args:
            blob_path: Directory path (should end with '/')

        Raises:
            BackendError: If creation fails
        """
        try:
            blob = self.bucket.blob(blob_path)
            blob.upload_from_string(
                "",
                content_type="application/x-directory",
                timeout=60,
                retry=retry.Retry(deadline=120),
            )

        except Exception as e:
            raise BackendError(
                f"Failed to create directory marker at {blob_path}: {e}",
                backend="gcs_connector",
                path=blob_path,
            ) from e

    def _copy_blob(self, source_path: str, dest_path: str) -> None:
        """
        Copy blob to new location in GCS.

        Args:
            source_path: Source GCS object path
            dest_path: Destination GCS object path

        Raises:
            NexusFileNotFoundError: If source doesn't exist
            BackendError: If copy fails
        """
        try:
            # Get source blob
            source_blob = self.bucket.blob(source_path)
            if not source_blob.exists():
                raise NexusFileNotFoundError(source_path)

            # Copy to new location
            self.bucket.copy_blob(source_blob, self.bucket, dest_path)

        except NotFound as e:
            raise NexusFileNotFoundError(source_path) from e
        except NexusFileNotFoundError:
            raise
        except Exception as e:
            raise BackendError(
                f"Failed to copy blob from {source_path} to {dest_path}: {e}",
                backend="gcs_connector",
                path=source_path,
            ) from e<|MERGE_RESOLUTION|>--- conflicted
+++ resolved
@@ -372,55 +372,7 @@
                 path=prefix,
             ) from e
 
-<<<<<<< HEAD
     def _create_directory_marker(self, blob_path: str) -> None:
-=======
-    def is_directory(self, path: str) -> bool:
-        """
-        Check if path is a directory.
-
-        In GCS, a "directory" is either:
-        1. An explicit directory marker blob (path ending with "/")
-        2. A virtual directory (any prefix that has blobs under it)
-
-        This is important because GCS doesn't require explicit directory markers.
-        For example, creating "folder/file.txt" doesn't require "folder/" to exist.
-
-        Args:
-            path: Path to check
-
-        Returns:
-            True if path is a directory (has marker or has children), False otherwise
-        """
-        try:
-            path = path.strip("/")
-            if not path:
-                return True  # Root is always a directory
-
-            gcs_path = self._get_gcs_path(path)
-
-            # Check 1: Explicit directory marker blob
-            marker_blob = self.bucket.blob(gcs_path + "/")
-            if marker_blob.exists():
-                return True
-
-            # Check 2: Virtual directory (has any blobs under this prefix)
-            # Use list_blobs with prefix and max_results=1 for efficiency
-            prefix = gcs_path + "/"
-            blobs_iterator = self.bucket.list_blobs(prefix=prefix, max_results=1)
-
-            # Try to get at least one blob
-            for _ in blobs_iterator:
-                return True  # Found at least one blob, so this is a valid directory
-
-            # No marker blob and no children found
-            return False
-
-        except Exception:
-            return False
-
-    def list_dir(self, path: str, context: "OperationContext | None" = None) -> list[str]:
->>>>>>> 52dde03f
         """
         Create directory marker in GCS.
 
