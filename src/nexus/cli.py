--- conflicted
+++ resolved
@@ -765,14 +765,8 @@
     dry_run: bool,
     no_preserve_ids: bool,
     overwrite: bool,
-<<<<<<< HEAD
-    no_skip_existing: bool,
-    config: str | None,
-    data_dir: str,
-=======
     _no_skip_existing: bool,
     backend_config: BackendConfig,
->>>>>>> 95f8ca55
 ) -> None:
     """Import metadata from JSONL file.
 
@@ -806,7 +800,7 @@
             sys.exit(1)
 
         # Handle deprecated options for backward compatibility
-        _ = no_skip_existing  # Deprecated parameter, kept for backward compatibility
+        _ = _no_skip_existing  # Deprecated parameter, kept for backward compatibility
 
         if overwrite:
             console.print(
