"""Configuration system for Nexus."""

import os
from pathlib import Path
from typing import Any

import yaml
from pydantic import BaseModel, ConfigDict, Field, field_validator

# Import OAuthConfig - required for OAuth configuration
from nexus.server.auth.oauth_config import OAuthConfig


<<<<<<< HEAD
class DockerImageTemplate(BaseModel):
    """Configuration for a single Docker image template."""

    image: str | None = Field(
        default=None,
        description="Pre-built Docker image name",
    )
    dockerfile: str | None = Field(
        default=None,
        description="Path to Dockerfile (relative to project root)",
    )
    dockerfile_override: str | None = Field(
        default=None,
        description="Inline Dockerfile content to override/customize the base image",
    )
    context: str | None = Field(
        default=".",
        description="Docker build context directory",
    )


class DockerTemplateConfig(BaseModel):
    """Configuration for Docker sandbox images.

    Maps template names to Docker images or Dockerfiles for custom sandbox environments.
    """

    templates: dict[str, DockerImageTemplate] = Field(
        default_factory=dict,
        description="Map of template name to image/dockerfile configuration",
    )
    default_image: str = Field(
        default="nexus-runtime:latest",
        description="Default image if no template specified",
    )

=======
class FeaturesConfig(BaseModel):
    """Feature flags for optional Nexus functionality."""

    semantic_search: bool = Field(
        default=False,
        description="Enable semantic search (requires vector database)",
    )
    llm_read: bool = Field(
        default=False,
        description="Enable LLM-powered document reading",
    )
    agent_memory: bool = Field(
        default=True,
        description="Enable agent memory API",
    )
    job_system: bool = Field(
        default=False,
        description="Enable asynchronous job system",
    )
    mcp_server: bool = Field(
        default=True,
        description="Enable Model Context Protocol server",
    )

    model_config = ConfigDict(extra="forbid")

>>>>>>> 8c3198ed

class NexusConfig(BaseModel):
    """
    Unified configuration for all Nexus deployment modes.

    Configuration is loaded from (in order of priority):
    1. Explicitly provided config dict/object
    2. Environment variables (NEXUS_*)
    3. Config file (./nexus.yaml, ~/.nexus/config.yaml)
    4. Defaults (embedded mode with ./nexus-data)
    """

    # Deployment mode
    mode: str = Field(
        default="embedded",
        description="Deployment mode: embedded, monolithic, or distributed",
    )

    # Backend selection
    backend: str = Field(
        default="local",
        description="Storage backend: 'local' for local filesystem, 'gcs' for Google Cloud Storage",
    )

    # Local backend settings
    data_dir: str | None = Field(
        default="./nexus-data", description="Data directory for local backend"
    )

    # GCS backend settings
    gcs_bucket_name: str | None = Field(
        default=None, description="GCS bucket name (required when backend='gcs')"
    )
    gcs_project_id: str | None = Field(
        default=None,
        description="GCP project ID (optional, inferred from credentials if not provided)",
    )
    gcs_credentials_path: str | None = Field(
        default=None,
        description="Path to GCS service account credentials JSON (optional, uses ADC if not provided)",
    )

    # General settings
    cache_size_mb: int = Field(default=100, description="Cache size in megabytes")
    enable_vector_search: bool = Field(default=True, description="Enable vector search")
    enable_llm_cache: bool = Field(default=True, description="Enable LLM KV cache")
    db_path: str | None = Field(
        default=None, description="SQLite database path (auto-generated if None)"
    )

    # In-memory metadata caching settings
    enable_metadata_cache: bool = Field(
        default=True, description="Enable in-memory metadata caching"
    )
    cache_path_size: int = Field(default=512, description="Max entries for path metadata cache")
    cache_list_size: int = Field(default=128, description="Max entries for directory listing cache")
    cache_kv_size: int = Field(default=256, description="Max entries for file metadata KV cache")
    cache_exists_size: int = Field(
        default=1024, description="Max entries for existence check cache"
    )
    cache_ttl_seconds: int | None = Field(
        default=300, description="Cache TTL in seconds (None = no expiry)"
    )

    # v0.5.0: Admin flag for bypassing permission checks
    is_admin: bool = Field(default=False, description="Whether this instance has admin privileges")

    # Custom namespace configurations
    namespaces: list[dict[str, Any]] | None = Field(
        default=None,
        description="Custom namespace configurations (list of dicts with name, readonly, admin_only, requires_tenant)",
    )

    # Parser configurations (v0.2.0)
    parsers: list[dict[str, Any]] | None = Field(
        default=None,
        description="Custom parser configurations (list of dicts with module, class, priority, enabled)",
    )
    auto_parse: bool = Field(
        default=True,
        description="Automatically parse files on upload (default: True)",
    )

    # Permission enforcement settings (v0.3.0)
    # P0-6: CHANGED DEFAULT TO TRUE FOR SECURITY
    # Production builds MUST enforce permissions
    enforce_permissions: bool = Field(
        default=True,
        description="Enable permission enforcement on file operations (P0-6: default True for security)",
    )

    # Admin bypass setting (P0-4)
    # Default: False for security - admin keys go through normal permission checks
    allow_admin_bypass: bool = Field(
        default=False,
        description="Allow admin keys to bypass permission checks (P0-4: default False for security)",
    )

    # Workspace and Memory registry (v0.7.0)
    workspaces: list[dict[str, Any]] | None = Field(
        default=None,
        description="Workspace registry configurations (list of dicts with path, name, description, created_by, metadata)",
    )
    memories: list[dict[str, Any]] | None = Field(
        default=None,
        description="Memory registry configurations (list of dicts with path, name, description, created_by, metadata)",
    )

    # Workflow automation settings (v0.7.0)
    enable_workflows: bool = Field(
        default=True,
        description="Enable automatic workflow triggering on file operations (default: True)",
    )

    # Multi-backend storage configuration (v0.9.0)
    backends: list[dict[str, Any]] | None = Field(
        default=None,
        description="Multiple backend mount configurations (type, mount_point, config, priority, readonly)",
    )

    # OAuth provider configuration
    oauth: OAuthConfig | None = Field(
        default=None,
        description="OAuth provider configurations (providers list with name, display_name, provider_class, etc.)",
    )

    # Feature flags (v0.9.0+)
    features: FeaturesConfig = Field(
        default_factory=FeaturesConfig,
        description="Feature flags for optional functionality (semantic search, LLM read, etc.)",
    )

    # Remote mode settings (monolithic/distributed)
    url: str | None = Field(default=None, description="Nexus server URL for remote modes")
    api_key: str | None = Field(default=None, description="API key for authentication")
    timeout: float = Field(default=30.0, description="Request timeout in seconds")

    # Identity settings for memory API (v0.4.0)
    tenant_id: str | None = Field(default=None, description="Tenant ID for memory operations")
    user_id: str | None = Field(default=None, description="User ID for memory operations")
    agent_id: str | None = Field(default=None, description="Agent ID for memory operations")

    # Docker sandbox template configuration
    docker: DockerTemplateConfig = Field(
        default_factory=DockerTemplateConfig,
        description="Docker sandbox template configuration",
    )

    @field_validator("mode")
    @classmethod
    def validate_mode(cls, v: str) -> str:
        """Validate deployment mode."""
        allowed = ["embedded", "monolithic", "distributed"]
        if v not in allowed:
            raise ValueError(f"mode must be one of {allowed}, got {v}")
        return v

    @field_validator("backend")
    @classmethod
    def validate_backend(cls, v: str) -> str:
        """Validate backend type."""
        allowed = ["local", "gcs", "gcs_connector", "s3_connector", "gdrive_connector"]
        if v not in allowed:
            raise ValueError(f"backend must be one of {allowed}, got {v}")
        return v

    @field_validator("gcs_bucket_name")
    @classmethod
    def validate_gcs_bucket(cls, v: str | None, info: Any) -> str | None:
        """Validate GCS bucket name is provided when backend is gcs."""
        backend = info.data.get("backend")
        if backend == "gcs" and not v:
            # Check if we can get from environment
            env_bucket = os.getenv("NEXUS_GCS_BUCKET_NAME")
            if env_bucket:
                return env_bucket
            raise ValueError("gcs_bucket_name is required when backend='gcs'")
        return v

    @field_validator("url")
    @classmethod
    def validate_url(cls, v: str | None, info: Any) -> str | None:
        """Validate URL is required for remote modes."""
        mode = info.data.get("mode")
        if mode in ["monolithic", "distributed"] and not v:
            # Check if we can get from environment
            env_url = os.getenv("NEXUS_URL")
            if env_url:
                return env_url
            raise ValueError(f"url is required for {mode} mode")
        return v

    model_config = ConfigDict(
        frozen=False,  # Allow modifications after creation
    )


def load_config(
    config: str | Path | dict[str, Any] | NexusConfig | None = None,
) -> NexusConfig:
    """
    Load Nexus configuration from various sources.

    Args:
        config: Configuration source:
            - None: Auto-discover from environment/files
            - str/Path: Path to config file
            - dict: Configuration dictionary
            - NexusConfig: Already loaded config (passthrough)

    Returns:
        Loaded NexusConfig

    Raises:
        FileNotFoundError: If specified config file doesn't exist
        ValueError: If configuration is invalid
    """
    # Passthrough if already a NexusConfig
    if isinstance(config, NexusConfig):
        return config

    # Load from dict
    if isinstance(config, dict):
        return _load_from_dict(config)

    # Load from file path
    if isinstance(config, str | Path):
        return _load_from_file(Path(config))

    # Auto-discover
    return _auto_discover()


def _load_from_dict(config_dict: dict[str, Any]) -> NexusConfig:
    """Load configuration from dictionary."""
    # Merge with environment variables
    merged = _load_from_environment()
    merged_dict = merged.model_dump()
    merged_dict.update(config_dict)

    # Convert oauth dict to OAuthConfig if present
    if "oauth" in merged_dict and isinstance(merged_dict["oauth"], dict):
        from nexus.server.auth.oauth_config import OAuthConfig as OAuthConfigType

        merged_dict["oauth"] = OAuthConfigType(**merged_dict["oauth"])

    return NexusConfig(**merged_dict)


def _load_from_file(path: Path) -> NexusConfig:
    """Load configuration from file."""
    if not path.exists():
        raise FileNotFoundError(f"Config file not found: {path}")

    with open(path) as f:
        if path.suffix in [".yaml", ".yml"]:
            config_dict = yaml.safe_load(f)
        else:
            raise ValueError(f"Unsupported config file format: {path.suffix}")

    return _load_from_dict(config_dict)


def _load_from_environment() -> NexusConfig:
    """Load configuration from environment variables."""
    env_config: dict[str, Any] = {}

    # Map environment variables to config fields
    env_mapping = {
        "NEXUS_MODE": "mode",
        "NEXUS_BACKEND": "backend",
        "NEXUS_DATA_DIR": "data_dir",
        "NEXUS_GCS_BUCKET_NAME": "gcs_bucket_name",
        "NEXUS_GCS_PROJECT_ID": "gcs_project_id",
        "NEXUS_GCS_CREDENTIALS_PATH": "gcs_credentials_path",
        "NEXUS_CACHE_SIZE_MB": "cache_size_mb",
        "NEXUS_ENABLE_VECTOR_SEARCH": "enable_vector_search",
        "NEXUS_ENABLE_LLM_CACHE": "enable_llm_cache",
        "NEXUS_DB_PATH": "db_path",
        "NEXUS_ENABLE_METADATA_CACHE": "enable_metadata_cache",
        "NEXUS_CACHE_PATH_SIZE": "cache_path_size",
        "NEXUS_CACHE_LIST_SIZE": "cache_list_size",
        "NEXUS_CACHE_KV_SIZE": "cache_kv_size",
        "NEXUS_CACHE_EXISTS_SIZE": "cache_exists_size",
        "NEXUS_CACHE_TTL_SECONDS": "cache_ttl_seconds",
        "NEXUS_AUTO_PARSE": "auto_parse",
        "NEXUS_IS_ADMIN": "is_admin",
        "NEXUS_ENFORCE_PERMISSIONS": "enforce_permissions",
        "NEXUS_ALLOW_ADMIN_BYPASS": "allow_admin_bypass",
        "NEXUS_URL": "url",
        "NEXUS_API_KEY": "api_key",
        "NEXUS_TIMEOUT": "timeout",
        "NEXUS_TENANT_ID": "tenant_id",
        "NEXUS_USER_ID": "user_id",
        "NEXUS_AGENT_ID": "agent_id",
    }

    for env_var, config_key in env_mapping.items():
        value = os.getenv(env_var)
        if value is not None:
            # Type conversion for non-string fields
            converted_value: Any
            if config_key in [
                "cache_size_mb",
                "cache_path_size",
                "cache_list_size",
                "cache_kv_size",
                "cache_exists_size",
            ]:
                converted_value = int(value)
            elif config_key == "timeout":
                converted_value = float(value)
            elif config_key == "cache_ttl_seconds":
                converted_value = int(value) if value.lower() != "none" else None
            elif config_key in [
                "enable_vector_search",
                "enable_llm_cache",
                "enable_metadata_cache",
                "auto_parse",
                "is_admin",
                "enforce_permissions",
                "allow_admin_bypass",
            ]:
                converted_value = value.lower() in ["true", "1", "yes", "on"]
            else:
                converted_value = value
            env_config[config_key] = converted_value

    # Handle NEXUS_PARSERS environment variable
    # Format: "module:class:priority,module:class:priority,..."
    # Example: "my_parsers.csv:CSVParser:60,my_parsers.log:LogParser:50"
    parsers_env = os.getenv("NEXUS_PARSERS")
    if parsers_env:
        parsers_list = []
        for parser_spec in parsers_env.split(","):
            parts = parser_spec.strip().split(":")
            if len(parts) >= 2:
                parser_dict: dict[str, Any] = {
                    "module": parts[0],
                    "class": parts[1],
                    "enabled": True,
                }
                if len(parts) >= 3:
                    parser_dict["priority"] = int(parts[2])
                parsers_list.append(parser_dict)
        if parsers_list:
            env_config["parsers"] = parsers_list

    return NexusConfig(**env_config)


def _auto_discover() -> NexusConfig:
    """
    Auto-discover configuration from standard locations.

    Search order:
    1. ./nexus.yaml
    2. ./nexus.yml
    3. ~/.nexus/config.yaml
    4. Environment variables
    5. Defaults
    """
    # Check current directory
    for filename in ["nexus.yaml", "nexus.yml"]:
        path = Path(filename)
        if path.exists():
            return _load_from_file(path)

    # Check home directory
    home_config = Path.home() / ".nexus" / "config.yaml"
    if home_config.exists():
        return _load_from_file(home_config)

    # Fall back to environment variables and defaults
    return _load_from_environment()<|MERGE_RESOLUTION|>--- conflicted
+++ resolved
@@ -11,7 +11,6 @@
 from nexus.server.auth.oauth_config import OAuthConfig
 
 
-<<<<<<< HEAD
 class DockerImageTemplate(BaseModel):
     """Configuration for a single Docker image template."""
 
@@ -48,7 +47,7 @@
         description="Default image if no template specified",
     )
 
-=======
+
 class FeaturesConfig(BaseModel):
     """Feature flags for optional Nexus functionality."""
 
@@ -75,7 +74,6 @@
 
     model_config = ConfigDict(extra="forbid")
 
->>>>>>> 8c3198ed
 
 class NexusConfig(BaseModel):
     """
