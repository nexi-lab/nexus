--- conflicted
+++ resolved
@@ -417,15 +417,6 @@
         # Calculate new version number (increment if updating)
         new_version = (meta.version + 1) if meta else 1
 
-        # Extract created_by from context (use provided context or default)
-        ctx = context if context is not None else self._default_context
-        created_by = (
-            getattr(ctx, "agent_id", None)
-            or getattr(ctx, "user_id", None)
-            or getattr(ctx, "user", None)
-            or "anonymous"
-        )
-
         # Store metadata with content hash as both etag and physical_path
         # Note: UNIX permissions (owner/group/mode) removed - use ReBAC instead
         metadata = FileMetadata(
@@ -437,11 +428,7 @@
             created_at=meta.created_at if meta else now,
             modified_at=now,
             version=new_version,
-<<<<<<< HEAD
-            created_by=created_by,  # Track who created/modified this version
-=======
             created_by=self._get_created_by(context),  # Track who created/modified this version
->>>>>>> e2b3c416
         )
 
         self.metadata.put(metadata)
