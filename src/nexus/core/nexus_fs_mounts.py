"""Mount management operations for NexusFS.

This module contains mount management operations:
- add_mount: Add dynamic backend mount
- remove_mount: Remove backend mount
- list_mounts: List all active mounts
- get_mount: Get mount details
- save_mount: Persist mount to database
- load_mounts: Load persisted mounts from database
"""

from __future__ import annotations

from typing import TYPE_CHECKING, Any

from nexus.backends.backend import Backend
from nexus.core.rpc_decorator import rpc_expose

if TYPE_CHECKING:
    from nexus.core.mount_manager import MountManager
    from nexus.core.permissions import OperationContext
    from nexus.core.router import PathRouter


class NexusFSMountsMixin:
    """Mixin providing mount management operations for NexusFS."""

    # Type hints for attributes that will be provided by NexusFS parent class
    if TYPE_CHECKING:
        router: PathRouter
        mount_manager: MountManager | None

    def _grant_mount_owner_permission(
        self, mount_point: str, context: OperationContext | None
    ) -> None:
        """Grant direct_owner permission to the user who created the mount.

        This helper function is called after successfully creating a mount to
        automatically grant the creator full access to the mounted backend.
        It also creates a directory entry for the mount point.

        Args:
            mount_point: The virtual path of the mount
            context: Operation context containing user/subject information
        """
        import logging

        logger = logging.getLogger(__name__)

        logger.info(f"Setting up mount point: {mount_point}")

        # Create directory entry for the mount point
        try:
            if hasattr(self, "mkdir"):
                self.mkdir(mount_point, parents=True, exist_ok=True, context=context)
                logger.info(f"✓ Created directory entry for mount point: {mount_point}")
            else:
                logger.warning(
                    "[MOUNT-DIR] mkdir method not available, skipping directory creation"
                )
        except Exception as e:
            # Log but don't fail the mount operation if directory creation fails
            logger.warning(f"Failed to create directory entry for mount {mount_point}: {e}")

        # Grant direct_owner permission
        if not context or not hasattr(context, "subject_id") or not context.subject_id:
            logger.warning("[MOUNT-PERM] Skipping permission grant - no context or subject_id")
            return

        try:
            # Get tenant and subject info from context
            tenant_id = context.tenant_id if hasattr(context, "tenant_id") else "default"
            subject_type = context.subject_type if hasattr(context, "subject_type") else "user"

            # Create permission tuple using rebac_create method
            if hasattr(self, "rebac_create"):
                tuple_id = self.rebac_create(
                    subject=(subject_type, context.subject_id),
                    relation="direct_owner",
                    object=("file", mount_point),
                    tenant_id=tenant_id,
                )

                logger.info(
                    f"✓ Granted direct_owner permission to {subject_type}:{context.subject_id} "
                    f"for mount {mount_point} (tenant={tenant_id}, tuple_id={tuple_id})"
                )
            else:
                logger.warning(
                    "[MOUNT-PERM] rebac_create method not available, skipping permission grant"
                )
        except Exception as e:
            # Log but don't fail the mount operation if permission grant fails
            logger.warning(f"Failed to grant direct_owner permission for mount {mount_point}: {e}")

    @rpc_expose(description="Add dynamic backend mount")
    def add_mount(
        self,
        mount_point: str,
        backend_type: str,
        backend_config: dict[str, Any],
        priority: int = 0,
        readonly: bool = False,
        context: OperationContext | None = None,
    ) -> str:
        """Add a dynamic backend mount to the filesystem.

        This adds a backend mount at runtime without requiring server restart.
        Useful for user-specific storage, temporary backends, or multi-tenant scenarios.

        Automatically grants direct_owner permission to the user who creates the mount.

        Args:
            mount_point: Virtual path where backend is mounted (e.g., "/personal/alice")
            backend_type: Backend type - "local", "gcs", "gcs_connector", "google_drive", etc.
            backend_config: Backend-specific configuration dict
            priority: Mount priority - higher values take precedence (default: 0)
            readonly: Whether mount is read-only (default: False)
            context: Operation context (automatically provided by RPC server)

        Returns:
            Mount ID (unique identifier for this mount)

        Raises:
            ValueError: If mount_point already exists or configuration is invalid
            RuntimeError: If backend type is not supported

        Examples:
            >>> # Add personal GCS mount (CAS-based)
            >>> mount_id = nx.add_mount(
            ...     mount_point="/personal/alice",
            ...     backend_type="gcs",
            ...     backend_config={
            ...         "bucket": "alice-personal-bucket",
            ...         "project_id": "my-project"
            ...     },
            ...     priority=10
            ... )

            >>> # Add GCS connector mount (direct path mapping for external buckets)
            >>> mount_id = nx.add_mount(
            ...     mount_point="/workspace/gdrive",
            ...     backend_type="gcs_connector",
            ...     backend_config={
            ...         "bucket": "my-external-bucket",
            ...         "project_id": "my-project",
            ...         "prefix": "workspace"  # Optional prefix in bucket
            ...     }
            ... )

            >>> # Add local shared mount
            >>> mount_id = nx.add_mount(
            ...     mount_point="/shared/team",
            ...     backend_type="local",
            ...     backend_config={"data_dir": "/mnt/shared"},
            ...     readonly=True
            ... )
        """
        # Import backend classes dynamically
        backend: Backend
        if backend_type == "local":
            from nexus.backends.local import LocalBackend

            backend = LocalBackend(root_path=backend_config["data_dir"])
        elif backend_type == "gcs":
            from nexus.backends.gcs import GCSBackend

            backend = GCSBackend(
                bucket_name=backend_config["bucket"],
                project_id=backend_config.get("project_id"),
                credentials_path=backend_config.get("credentials_path"),
            )
        elif backend_type == "gcs_connector":
            from nexus.backends.gcs_connector import GCSConnectorBackend

            # Get session factory for caching support if available
            session_factory = None
            if hasattr(self, "metadata") and hasattr(self.metadata, "SessionLocal"):
                session_factory = self.metadata.SessionLocal

            backend = GCSConnectorBackend(
                bucket_name=backend_config["bucket"],
                project_id=backend_config.get("project_id"),
                prefix=backend_config.get("prefix", ""),
                credentials_path=backend_config.get("credentials_path"),
                # OAuth access token (alternative to credentials_path)
                access_token=backend_config.get("access_token"),
                # Session factory for caching support
                session_factory=session_factory,
            )
        elif backend_type == "s3_connector":
            from nexus.backends.s3_connector import S3ConnectorBackend

            # Get session factory for caching support if available
            session_factory = None
            if hasattr(self, "metadata") and hasattr(self.metadata, "SessionLocal"):
                session_factory = self.metadata.SessionLocal

            backend = S3ConnectorBackend(
                bucket_name=backend_config["bucket"],
                region_name=backend_config.get("region_name"),
                prefix=backend_config.get("prefix", ""),
                credentials_path=backend_config.get("credentials_path"),
                access_key_id=backend_config.get("access_key_id"),
                secret_access_key=backend_config.get("secret_access_key"),
                session_token=backend_config.get("session_token"),
                # Session factory for caching support
                session_factory=session_factory,
            )
        elif backend_type == "gdrive_connector":
            from nexus.backends.gdrive_connector import GoogleDriveConnectorBackend

            backend = GoogleDriveConnectorBackend(
                token_manager_db=backend_config["token_manager_db"],
                root_folder=backend_config.get("root_folder", "nexus-data"),
                user_email=backend_config.get(
                    "user_email"
                ),  # Optional - uses context.user_id if None
            )
        elif backend_type == "gmail_connector":
            from nexus.backends.gmail_connector import GmailConnectorBackend

            backend = GmailConnectorBackend(
                token_manager_db=backend_config["token_manager_db"],
                user_email=backend_config.get(
                    "user_email"
                ),  # Optional - uses context.user_id if None
                sync_from_date=backend_config.get(
                    "sync_from_date"
                ),  # Optional - defaults to 30 days ago
                last_history_id=backend_config.get(
                    "last_history_id"
                ),  # Optional - for incremental sync
            )
        elif backend_type == "x_connector":
            from nexus.backends.x_connector import XConnectorBackend

            backend = XConnectorBackend(
                token_manager_db=backend_config["token_manager_db"],
                user_email=backend_config.get("user_email"),
                cache_ttl=backend_config.get("cache_ttl"),
                cache_dir=backend_config.get("cache_dir"),
            )
        elif backend_type == "hn_connector":
            from nexus.backends.hn_connector import HNConnectorBackend

            # Get session factory for caching support if available
            hn_session_factory = None
            if hasattr(self, "metadata") and hasattr(self.metadata, "SessionLocal"):
                hn_session_factory = self.metadata.SessionLocal

            backend = HNConnectorBackend(
                cache_ttl=backend_config.get("cache_ttl", 300),
                stories_per_feed=backend_config.get("stories_per_feed", 10),
                include_comments=backend_config.get("include_comments", True),
                session_factory=hn_session_factory,
            )
        else:
            raise RuntimeError(f"Unsupported backend type: {backend_type}")

        # Add mount to router
        self.router.add_mount(
            mount_point=mount_point, backend=backend, priority=priority, readonly=readonly
        )

        # Grant direct_owner permission to the user who created the mount
        self._grant_mount_owner_permission(mount_point, context)

        return mount_point  # Return mount_point as the mount ID

    @rpc_expose(description="Remove backend mount")
    def remove_mount(
        self,
        mount_point: str,
        context: OperationContext | None = None,
    ) -> dict[str, Any]:
        """Remove a backend mount from the filesystem.

        This removes the mount from the router and deletes the mount point directory.
        Files inside the mount are NOT deleted - only the directory entry and permissions
        for the mount point itself are cleaned up.

        Args:
            mount_point: Virtual path of mount to remove (e.g., "/personal/alice")
            context: Operation context (automatically provided by RPC server)

        Returns:
            Dictionary with removal details:
            - removed: bool - Whether mount was removed
            - directory_deleted: bool - Whether mount point directory was deleted
            - permissions_cleaned: int - Number of permission tuples removed
            - errors: list[str] - Any errors encountered

        Examples:
            >>> # Remove mount and clean up directory
            >>> result = nx.remove_mount("/personal/alice")
            >>> print(f"Removed: {result['removed']}, Dir deleted: {result['directory_deleted']}")
        """
        import logging

        logger = logging.getLogger(__name__)

        result: dict[str, Any] = {
            "removed": False,
            "directory_deleted": False,
            "permissions_cleaned": 0,
            "errors": [],
        }

        # Check if mount exists and remove it
        if not self.router.remove_mount(mount_point):
            result["errors"].append(f"Mount not found: {mount_point}")
            return result

        result["removed"] = True
        logger.info(f"Removed mount from router: {mount_point}")

        # Delete the mount point directory (but not the files inside)
        try:
            if hasattr(self, "metadata") and hasattr(self.metadata, "delete"):
                # Soft delete the directory entry from metadata
                self.metadata.delete(mount_point)
                result["directory_deleted"] = True
                logger.info(f"Deleted mount point directory: {mount_point}")
        except Exception as e:
            error_msg = f"Failed to delete mount point directory {mount_point}: {e}"
            result["errors"].append(error_msg)
            logger.warning(error_msg)

        # Clean up ReBAC permissions for the mount point
        try:
            if hasattr(self, "hierarchy_manager") and hasattr(
                self.hierarchy_manager, "remove_parent_tuples"
            ):
                tenant_id = (
                    context.tenant_id if context and hasattr(context, "tenant_id") else "default"
                )
                tuples_removed = self.hierarchy_manager.remove_parent_tuples(mount_point, tenant_id)
                result["permissions_cleaned"] += tuples_removed
                logger.info(f"Removed {tuples_removed} parent tuples for {mount_point}")
        except Exception as e:
            error_msg = f"Failed to clean up parent tuples: {e}"
            result["errors"].append(error_msg)
            logger.warning(error_msg)

        # Remove direct_owner permission tuple for the mount point
        try:
            if hasattr(self, "rebac_delete_object_tuples"):
                tenant_id = (
                    context.tenant_id if context and hasattr(context, "tenant_id") else "default"
                )
                deleted = self.rebac_delete_object_tuples(
                    object=("file", mount_point), tenant_id=tenant_id
                )
                result["permissions_cleaned"] += deleted
                logger.info(f"Removed {deleted} permission tuples for {mount_point}")
        except Exception as e:
            error_msg = f"Failed to delete permission tuples: {e}"
            result["errors"].append(error_msg)
            logger.warning(error_msg)

        if result["errors"]:
            logger.warning(f"Mount removed with {len(result['errors'])} errors: {result['errors']}")
        else:
            logger.info(
                f"Successfully removed mount {mount_point} "
                f"(directory_deleted={result['directory_deleted']}, permissions_cleaned={result['permissions_cleaned']})"
            )

        return result

    @rpc_expose(description="List available connector types")
    def list_connectors(self, category: str | None = None) -> list[dict[str, Any]]:
        """List all available connector types that can be used with add_mount().

        Args:
            category: Optional filter by category (storage, api, oauth, database)

        Returns:
            List of connector info dictionaries, each containing:
                - name: Connector identifier (str)
                - description: Human-readable description (str)
                - category: Category for grouping (str)
                - requires: List of optional dependencies (list[str])
                - user_scoped: Whether connector requires per-user OAuth (bool)
        """
        from nexus.backends.registry import ConnectorRegistry

        if category:
            connectors = ConnectorRegistry.list_by_category(category)
        else:
            connectors = ConnectorRegistry.list_all()

        return [
            {
                "name": c.name,
                "description": c.description,
                "category": c.category,
                "requires": c.requires,
                "user_scoped": c.user_scoped,
            }
            for c in connectors
        ]

    @rpc_expose(description="List all backend mounts")
    def list_mounts(self) -> list[dict[str, Any]]:
        """List all active backend mounts.

        Returns:
            List of mount info dictionaries, each containing:
                - mount_point: Virtual path (str)
                - priority: Mount priority (int)
                - readonly: Read-only flag (bool)
                - backend_type: Backend type name (str)

        Examples:
            >>> # List all mounts
            >>> for mount in nx.list_mounts():
            ...     print(f"{mount['mount_point']} (priority={mount['priority']})")
        """
        mounts = []
        for mount_info in self.router.list_mounts():
            mounts.append(
                {
                    "mount_point": mount_info.mount_point,
                    "priority": mount_info.priority,
                    "readonly": mount_info.readonly,
                    "backend_type": type(mount_info.backend).__name__,
                }
            )
        return mounts

    @rpc_expose(description="Get mount details")
    def get_mount(self, mount_point: str) -> dict[str, Any] | None:
        """Get details about a specific mount.

        Args:
            mount_point: Virtual path of mount (e.g., "/personal/alice")

        Returns:
            Mount info dict if found, None otherwise. Dict contains:
                - mount_point: Virtual path (str)
                - priority: Mount priority (int)
                - readonly: Read-only flag (bool)
                - backend_type: Backend type name (str)

        Examples:
            >>> mount = nx.get_mount("/personal/alice")
            >>> if mount:
            ...     print(f"Priority: {mount['priority']}")
        """
        mount_info = self.router.get_mount(mount_point)
        if mount_info:
            return {
                "mount_point": mount_info.mount_point,
                "priority": mount_info.priority,
                "readonly": mount_info.readonly,
                "backend_type": type(mount_info.backend).__name__,
            }
        return None

    @rpc_expose(description="Check if mount exists")
    def has_mount(self, mount_point: str) -> bool:
        """Check if a mount exists at the given path.

        Args:
            mount_point: Virtual path to check (e.g., "/personal/alice")

        Returns:
            True if mount exists, False otherwise

        Examples:
            >>> if nx.has_mount("/personal/alice"):
            ...     print("Alice's mount is active")
        """
        return self.router.has_mount(mount_point)

    @rpc_expose(description="Save mount configuration to database")
    def save_mount(
        self,
        mount_point: str,
        backend_type: str,
        backend_config: dict[str, Any],
        priority: int = 0,
        readonly: bool = False,
        owner_user_id: str | None = None,
        tenant_id: str | None = None,
        description: str | None = None,
        context: OperationContext | None = None,
    ) -> str:
        """Save a mount configuration to the database for persistence.

        This allows mounts to survive server restarts. The mount must still be
        activated using add_mount() - this only stores the configuration.

        Automatically grants direct_owner permission to the user who saves the mount.

        Args:
            mount_point: Virtual path where backend is mounted
            backend_type: Backend type - "local", "gcs", etc.
            backend_config: Backend-specific configuration dict
            priority: Mount priority (default: 0)
            readonly: Whether mount is read-only (default: False)
            owner_user_id: User who owns this mount (optional)
            tenant_id: Tenant ID for multi-tenant isolation (optional)
            description: Human-readable description (optional)
            context: Operation context (automatically provided by RPC server)

        Returns:
            Mount ID (UUID string)

        Raises:
            ValueError: If mount already exists at mount_point
            RuntimeError: If mount manager is not available

        Examples:
            >>> # Save personal Google Drive mount configuration
            >>> mount_id = nx.save_mount(
            ...     mount_point="/personal/alice",
            ...     backend_type="google_drive",
            ...     backend_config={"access_token": "ya29.xxx"},
            ...     owner_user_id="google:alice123",
            ...     tenant_id="acme",
            ...     description="Alice's personal Google Drive"
            ... )
        """
        if not hasattr(self, "mount_manager") or self.mount_manager is None:
            raise RuntimeError(
                "Mount manager not available. Ensure NexusFS is initialized with a database."
            )

        mount_id = self.mount_manager.save_mount(
            mount_point=mount_point,
            backend_type=backend_type,
            backend_config=backend_config,
            priority=priority,
            readonly=readonly,
            owner_user_id=owner_user_id,
            tenant_id=tenant_id,
            description=description,
        )

        # Grant direct_owner permission to the user who saved the mount
        self._grant_mount_owner_permission(mount_point, context)

        return mount_id

    @rpc_expose(description="List saved mount configurations")
    def list_saved_mounts(
        self, owner_user_id: str | None = None, tenant_id: str | None = None
    ) -> list[dict[str, Any]]:
        """List mount configurations saved in the database.

        Args:
            owner_user_id: Filter by owner user ID (optional)
            tenant_id: Filter by tenant ID (optional)

        Returns:
            List of saved mount configurations

        Raises:
            RuntimeError: If mount manager is not available

        Examples:
            >>> # List all saved mounts
            >>> mounts = nx.list_saved_mounts()

            >>> # List mounts for specific user
            >>> alice_mounts = nx.list_saved_mounts(owner_user_id="google:alice123")
        """
        if not hasattr(self, "mount_manager") or self.mount_manager is None:
            raise RuntimeError(
                "Mount manager not available. Ensure NexusFS is initialized with a database."
            )

        return self.mount_manager.list_mounts(owner_user_id=owner_user_id, tenant_id=tenant_id)

    @rpc_expose(description="Load and activate saved mount")
    def load_mount(self, mount_point: str) -> str:
        """Load a saved mount configuration and activate it.

        This retrieves the mount configuration from the database and activates it
        by calling add_mount() internally.

        Args:
            mount_point: Virtual path of saved mount to load

        Returns:
            Mount ID if successfully loaded and activated

        Raises:
            ValueError: If mount not found in database
            RuntimeError: If mount manager is not available

        Examples:
            >>> # Load Alice's saved mount
            >>> nx.load_mount("/personal/alice")
        """
        if not hasattr(self, "mount_manager") or self.mount_manager is None:
            raise RuntimeError(
                "Mount manager not available. Ensure NexusFS is initialized with a database."
            )

        # Get mount config from database
        mount_config = self.mount_manager.get_mount(mount_point)
        if not mount_config:
            raise ValueError(f"Mount not found in database: {mount_point}")

        # Parse backend config from JSON (if it's a string)
        import json

        backend_config = mount_config["backend_config"]
        if isinstance(backend_config, str):
            backend_config = json.loads(backend_config)

        # Normalize token_manager_db for OAuth-backed mounts (gdrive_connector, gmail_connector, x_connector)
        # According to docs, token_manager_db should come from NexusFS config db_path, not from saved config
        backend_type = mount_config["backend_type"]
        if backend_type in ("gdrive_connector", "gmail_connector", "x_connector"):
            # Priority: config.db_path > metadata.database_url
            database_url = None

            # First, try to get db_path from config (preferred)
            if (
                hasattr(self, "_config")
                and self._config
                and hasattr(self._config, "db_path")
                and self._config.db_path
            ):
                database_url = self._config.db_path
            # Fallback to metadata store database URL
            elif hasattr(self, "metadata") and hasattr(self.metadata, "database_url"):
                database_url = self.metadata.database_url

            if not database_url:
                raise RuntimeError(
                    f"Cannot load {backend_type} mount: No database path configured in NexusFS config or metadata store"
                )

            backend_config["token_manager_db"] = database_url

        # Activate the mount
        return self.add_mount(
            mount_point=mount_config["mount_point"],
            backend_type=mount_config["backend_type"],
            backend_config=backend_config,
            priority=mount_config["priority"],
            readonly=bool(mount_config["readonly"]),
        )

    @rpc_expose(description="Delete saved mount configuration")
    def delete_saved_mount(self, mount_point: str) -> bool:
        """Delete a saved mount configuration from the database.

        Note: This does NOT deactivate the mount if it's currently active.
        Use remove_mount() to deactivate an active mount.

        Args:
            mount_point: Virtual path of mount to delete

        Returns:
            True if deleted, False if not found

        Raises:
            RuntimeError: If mount manager is not available

        Examples:
            >>> # Remove from database
            >>> nx.delete_saved_mount("/personal/alice")
            >>> # Also deactivate if currently mounted
            >>> nx.remove_mount("/personal/alice")
        """
        if not hasattr(self, "mount_manager") or self.mount_manager is None:
            raise RuntimeError(
                "Mount manager not available. Ensure NexusFS is initialized with a database."
            )

        return self.mount_manager.remove_mount(mount_point)

    def load_all_saved_mounts(self) -> dict[str, Any]:
        """Load all saved mount configurations from database and activate them.

        This method is called during NexusFS initialization to restore all
        persisted mounts from the database. It retrieves all saved mount configs
        via mount_manager.list_mounts() and activates each one. For connector
        backends (like gcs_connector), it also automatically syncs metadata
        to import existing files.

        Returns:
            Dictionary with loading results:
                - loaded: Number of successfully loaded mounts
                - synced: Number of connector mounts that were synced
                - failed: Number of mounts that failed to load
                - errors: List of error messages for failed mounts

        Note:
            - mount_manager.list_mounts() returns SAVED mounts from database
            - self.list_mounts() returns ACTIVE mounts from router
            - This method loads saved mounts to make them active
            - Connector backends are automatically synced after loading

        Examples:
            >>> # Called during NexusFS initialization
            >>> result = nx.load_all_saved_mounts()
            >>> print(f"Loaded {result['loaded']} mounts, {result['synced']} synced, {result['failed']} failed")
        """
        import logging

        logger = logging.getLogger(__name__)

        if not hasattr(self, "mount_manager") or self.mount_manager is None:
            logger.warning("Mount manager not available, skipping mount restoration")
            return {"loaded": 0, "synced": 0, "failed": 0, "errors": []}

        # Get all saved mounts from database (NOT active mounts)
        saved_mounts = self.mount_manager.list_mounts()

        if not saved_mounts:
            logger.info("No saved mounts found in database")
            return {"loaded": 0, "synced": 0, "failed": 0, "errors": []}

        logger.info(f"Found {len(saved_mounts)} saved mount(s) to load")

        loaded = 0
        failed = 0
        synced = 0
        errors = []

        for mount in saved_mounts:
            mount_point = mount["mount_point"]
            try:
                logger.info(f"Loading mount: {mount_point} ({mount['backend_type']})")

                # Parse backend config from JSON (if it's a string)
                import json

                backend_config = mount["backend_config"]
                if isinstance(backend_config, str):
                    backend_config = json.loads(backend_config)

                # Activate the mount using add_mount
                self.add_mount(
                    mount_point=mount_point,
                    backend_type=mount["backend_type"],
                    backend_config=backend_config,
                    priority=mount["priority"],
                    readonly=bool(mount["readonly"]),
                )

                loaded += 1
                logger.info(f"✓ Successfully loaded mount: {mount_point}")

                # Try to sync connector backends after loading
                backend_type = mount["backend_type"]
                if "connector" in backend_type.lower() or backend_type.lower() in [
                    "gcs",
                    "s3",
                    "gmail_connector",
                ]:
                    try:
                        logger.info(f"Syncing connector mount: {mount_point}")
                        # Create a minimal context from mount owner if available
                        sync_context = None
                        if mount.get("owner_user_id"):
                            from nexus.core.permissions import OperationContext

                            # Parse owner_user_id (format: "user:alice" or "agent:bot")
                            owner_parts = mount["owner_user_id"].split(":", 1)
                            if len(owner_parts) == 2:
                                subject_type, subject_id = owner_parts
                            else:
                                subject_type, subject_id = "user", owner_parts[0]
                            sync_context = OperationContext(
                                user=subject_id,
                                groups=[],
                                tenant_id=mount.get("tenant_id", "default"),
                                subject_type=subject_type,
                                subject_id=subject_id,
                            )
                            logger.info(
                                f"Using owner context for sync: {subject_type}:{subject_id}"
                            )
                        sync_result = self.sync_mount(
                            mount_point, recursive=True, dry_run=False, context=sync_context
                        )
                        synced += 1
                        logger.info(
                            f"✓ Synced {mount_point}: "
                            f"{sync_result['files_scanned']} scanned, "
                            f"{sync_result['files_created']} created, "
                            f"{sync_result['files_updated']} updated, "
                            f"{sync_result['files_deleted']} deleted"
                        )
                    except Exception as sync_e:
                        # Log sync error but don't fail the mount
                        logger.warning(f"Failed to sync {mount_point}: {str(sync_e)}")

            except Exception as e:
                failed += 1
                error_msg = f"Failed to load mount {mount_point}: {str(e)}"
                errors.append(error_msg)
                logger.error(error_msg)
                # Continue loading other mounts even if one fails

        logger.info(f"Mount loading complete: {loaded} loaded, {synced} synced, {failed} failed")

        return {"loaded": loaded, "synced": synced, "failed": failed, "errors": errors}

    @rpc_expose(description="Sync metadata from connector backend")
    def sync_mount(
        self,
        mount_point: str | None = None,
        path: str | None = None,
        recursive: bool = True,
        dry_run: bool = False,
        sync_content: bool = True,
        include_patterns: list[str] | None = None,
        exclude_patterns: list[str] | None = None,
        generate_embeddings: bool = False,
        context: OperationContext | None = None,
    ) -> dict[str, Any]:
        """Sync metadata and content from connector backend(s) to Nexus database.

        For connector backends (like gcs_connector), this scans the external storage
        and updates Nexus's metadata database with any files that were added externally
        or existed before Nexus was configured. It also removes files from metadata
        that no longer exist in the backend.

        When sync_content=True (default), also populates the content_cache table
        for fast grep/search operations without hitting the backend.

        Args:
            mount_point: Virtual path of mount to sync (e.g., "/mnt/gcs_demo").
                        If None, syncs ALL connector mounts.
            path: Specific path within mount to sync (e.g., "/reports/2024/")
                  If None, syncs entire mount. Supports file or directory granularity.
            recursive: If True, sync all subdirectories recursively (default: True)
            dry_run: If True, only report what would be synced without making changes (default: False)
            sync_content: If True, also sync content to cache for grep/search (default: True)
            include_patterns: Glob patterns to include (e.g., ["*.py", "*.md"])
            exclude_patterns: Glob patterns to exclude (e.g., ["*.pyc", ".git/*"])
            generate_embeddings: If True, generate embeddings for semantic search (default: False)
            context: Operation context containing user/subject information (automatically provided by RPC server)

        Returns:
            Dictionary with sync results:
                - files_scanned: Number of files scanned in backend
                - files_created: Number of new files added to database
                - files_updated: Number of existing files updated
                - files_deleted: Number of files deleted from database (no longer in backend)
                - cache_synced: Number of files synced to content cache (if sync_content=True)
                - cache_bytes: Total bytes synced to cache
                - embeddings_generated: Number of embeddings generated (if generate_embeddings=True)
                - errors: List of error messages (if any)

        Raises:
            ValueError: If mount_point doesn't exist
            RuntimeError: If backend doesn't support listing (not a connector backend)

        Examples:
            >>> # Sync entire GCS connector mount (metadata + content)
            >>> result = nx.sync_mount("/mnt/gcs_demo")
            >>> print(f"Created {result['files_created']}, cached {result['cache_synced']}")

            >>> # Sync specific directory
            >>> result = nx.sync_mount("/mnt/gcs", path="/reports/2024/")

            >>> # Sync single file
            >>> result = nx.sync_mount("/mnt/gcs", path="/data/report.pdf")

            >>> # Sync only Python files
            >>> result = nx.sync_mount("/mnt/gcs", include_patterns=["*.py"])

            >>> # Dry run to see what would be synced
            >>> result = nx.sync_mount("/mnt/gcs_demo", dry_run=True)
            >>> print(f"Would scan {result['files_scanned']} files")

            >>> # Sync metadata only (no content cache)
            >>> result = nx.sync_mount("/mnt/gcs", sync_content=False)

            >>> # Sync ALL connector mounts
            >>> result = nx.sync_mount()
            >>> print(f"Synced {result['mounts_synced']} mounts")
        """
        import logging
        from datetime import UTC, datetime
        from typing import cast

        from nexus.core.metadata import FileMetadata

        logger = logging.getLogger(__name__)

        # If no mount_point specified, sync ALL connector mounts
        if mount_point is None:
            logger.info("[SYNC_MOUNT] No mount_point specified, syncing all connector mounts")
            all_mounts = self.list_mounts()

            # Aggregate results from all mounts
            total_stats: dict[str, Any] = {
                "mounts_synced": 0,
                "mounts_skipped": 0,
                "files_scanned": 0,
                "files_created": 0,
                "files_updated": 0,
                "files_deleted": 0,
                "cache_synced": 0,
                "cache_bytes": 0,
                "embeddings_generated": 0,
                "errors": [],
            }

            for mount_info in all_mounts:
                mp = mount_info.get("mount_point", "")
                backend_type = mount_info.get("backend_type", "")

                # Only sync connector-style backends (those with list_dir support)
                mount = self.router.get_mount(mp)
                if not mount or not hasattr(mount.backend, "list_dir"):
                    logger.info(
                        f"[SYNC_MOUNT] Skipping {mp} ({backend_type}) - not a connector backend"
                    )
                    total_stats["mounts_skipped"] += 1
                    continue

                logger.info(f"[SYNC_MOUNT] Syncing mount: {mp}")
                try:
                    result = self.sync_mount(
                        mount_point=mp,
                        path=path,
                        recursive=recursive,
                        dry_run=dry_run,
                        sync_content=sync_content,
                        include_patterns=include_patterns,
                        exclude_patterns=exclude_patterns,
                        generate_embeddings=generate_embeddings,
                        context=context,
                    )

                    # Aggregate stats
                    total_stats["mounts_synced"] += 1
                    total_stats["files_scanned"] += result.get("files_scanned", 0)
                    total_stats["files_created"] += result.get("files_created", 0)
                    total_stats["files_updated"] += result.get("files_updated", 0)
                    total_stats["files_deleted"] += result.get("files_deleted", 0)
                    total_stats["cache_synced"] += result.get("cache_synced", 0)
                    total_stats["cache_bytes"] += result.get("cache_bytes", 0)
                    total_stats["embeddings_generated"] += result.get("embeddings_generated", 0)

                    # Prefix errors with mount point
                    for error in result.get("errors", []):
                        total_stats["errors"].append(f"[{mp}] {error}")

                except Exception as e:
                    total_stats["errors"].append(f"[{mp}] Failed to sync: {e}")
                    logger.warning(f"[SYNC_MOUNT] Failed to sync {mp}: {e}")

            logger.info(
                f"[SYNC_MOUNT] All mounts sync complete: "
                f"{total_stats['mounts_synced']} synced, "
                f"{total_stats['mounts_skipped']} skipped"
            )
            return total_stats

        # Extract created_by from context
        created_by: str | None = None
        if context and hasattr(context, "subject_type") and hasattr(context, "subject_id"):
            if context.subject_id:
                subject_type = context.subject_type if context.subject_type else "user"
                created_by = f"{subject_type}:{context.subject_id}"
                logger.info(f"[SYNC_MOUNT] Using created_by from context: {created_by}")
            else:
                logger.warning("[SYNC_MOUNT] Context provided but subject_id is None")
        else:
            logger.warning("[SYNC_MOUNT] No context provided, created_by will be NULL")

        # Check hierarchy manager status
        has_hierarchy = hasattr(self, "_hierarchy_manager") and self._hierarchy_manager
        enable_inheritance = (
            self._hierarchy_manager.enable_inheritance  # type: ignore[attr-defined]
            if has_hierarchy
            else False
        )
        logger.info(
            f"[SYNC_MOUNT] Starting sync for {mount_point}, "
            f"hierarchy_manager={has_hierarchy}, "
            f"enable_inheritance={enable_inheritance}"
        )

        # Get the mount
        mount = self.router.get_mount(mount_point)
        if not mount:
            raise ValueError(f"Mount not found: {mount_point}")

        backend = mount.backend
        backend_name = type(backend).__name__

        # Set mount_point on backend if it supports it (for config updates)
        if hasattr(backend, "set_mount_point"):
            backend.set_mount_point(mount_point)

        # Check if backend supports list_dir (connector-style backends)
        if not hasattr(backend, "list_dir"):
            raise RuntimeError(
                f"Backend {backend_name} does not support metadata sync. "
                f"Only connector-style backends (e.g., gcs_connector) can be synced."
            )

        # Track sync statistics
        stats: dict[str, int | list[str]] = {
            "files_scanned": 0,
            "files_created": 0,
            "files_updated": 0,
            "files_deleted": 0,
            "errors": [],
        }

        # Track all files found in backend (for deletion detection)
        files_found_in_backend: set[str] = set()

        # Recursive function to scan directories
        def scan_directory(virtual_path: str, backend_path: str) -> None:
            try:
                # List entries in this directory
                entries = backend.list_dir(backend_path, context=context)

                for entry_name in entries:
                    is_dir = entry_name.endswith("/")
                    entry_name = entry_name.rstrip("/")

                    # Construct full virtual path
                    if virtual_path == mount_point:
                        entry_virtual_path = f"{mount_point}/{entry_name}"
                    else:
                        entry_virtual_path = f"{virtual_path}/{entry_name}"

                    # Construct backend path
                    if backend_path:
                        entry_backend_path = f"{backend_path}/{entry_name}"
                    else:
                        entry_backend_path = entry_name

                    if is_dir:
                        # Recursively scan subdirectory
                        if recursive:
                            scan_directory(entry_virtual_path, entry_backend_path)
                    else:
                        # Process file
                        stats["files_scanned"] = (
                            stats["files_scanned"] + 1  # type: ignore[operator]
                        )

                        # Track this file as found in backend
                        files_found_in_backend.add(entry_virtual_path)

                        if dry_run:
                            # Dry run: just count, don't modify database
                            continue

                        # Check if file already exists in metadata
                        existing_meta = self.metadata.get(  # type: ignore[attr-defined]
                            entry_virtual_path
                        )

                        if existing_meta:
                            # File exists - already tracked, no action needed
                            # Note: Parent tuples are created when file is first added
                            # No need to re-create them on every sync (huge performance waste)
                            pass
                        else:
                            # File doesn't exist in metadata - add it
                            try:
                                # Create minimal metadata entry
                                # Note: We don't know the actual size without reading the file,
                                # so we use 0 as a placeholder. The size will be updated on first read.
                                now = datetime.now(UTC)
                                # Use a placeholder hash for synced files - marks them as "discovered but not yet read"
                                # This will be updated with the actual hash on first read operation
                                # Hash the path to create a unique 64-character placeholder (fits in content_hash column)
                                import hashlib

                                path_hash = hashlib.sha256(entry_backend_path.encode()).hexdigest()
                                meta = FileMetadata(
                                    path=entry_virtual_path,
                                    backend_name=backend.name,
                                    physical_path=entry_backend_path,
                                    size=0,  # Placeholder - will be updated on first access
                                    etag=path_hash,  # Placeholder hash - will be updated on first read
                                    created_at=now,
                                    modified_at=now,
                                    version=1,
                                    created_by=created_by,  # Set creator from context
                                )

                                # Save to database
                                self.metadata.put(meta)  # type: ignore[attr-defined]
                                stats["files_created"] = (
                                    stats["files_created"] + 1  # type: ignore[operator]
                                )

                                # Create parent relationships for permission inheritance
                                if hasattr(self, "_hierarchy_manager") and self._hierarchy_manager:
                                    try:
                                        logger.info(
                                            f"[SYNC_MOUNT] Creating parent tuples for new file: {entry_virtual_path}"
                                        )
                                        created = self._hierarchy_manager.ensure_parent_tuples(
                                            entry_virtual_path, tenant_id=None
                                        )
                                        logger.info(
                                            f"[SYNC_MOUNT] Created {created} parent tuples for {entry_virtual_path}"
                                        )
                                    except Exception as parent_error:
                                        # Log but don't fail sync - permissions can be fixed later
                                        logger.warning(
                                            f"Failed to create parent tuples for {entry_virtual_path}: {parent_error}"
                                        )

                            except Exception as e:
                                error_msg = f"Failed to add {entry_virtual_path}: {e}"
                                cast(list[str], stats["errors"]).append(error_msg)

            except Exception as e:
                error_msg = f"Failed to scan {virtual_path}: {e}"
                cast(list[str], stats["errors"]).append(error_msg)

        # Determine starting path for scan
        # If path is specified, start from there instead of mount root
        if path:
            # path can be relative to mount or absolute
            if path.startswith(mount_point):
                start_virtual_path = path
                start_backend_path = path[len(mount_point) :].lstrip("/")
            else:
                start_virtual_path = f"{mount_point.rstrip('/')}/{path.lstrip('/')}"
                start_backend_path = path.lstrip("/")

            # Check if this is a single file (not a directory)
            # Try to list the path as a directory - if it fails or is empty, treat as file
            is_single_file = False
            try:
                entries = backend.list_dir(start_backend_path, context=context)
                if not entries:
                    # Empty directory or file - check if path has extension (likely a file)
                    import os.path as osp

                    if osp.splitext(start_backend_path)[1]:
                        is_single_file = True
            except Exception:
                # If list_dir fails, assume it's a file (e.g., "File not found" means it's a file path)
                is_single_file = True

            if is_single_file:
                # Single file sync - process it directly
                logger.info(f"[SYNC_MOUNT] Syncing single file: {start_virtual_path}")
                stats["files_scanned"] = 1
                files_found_in_backend.add(start_virtual_path)

                if not dry_run:
                    # Check if file already exists in metadata
                    existing_meta = self.metadata.get(start_virtual_path)  # type: ignore[attr-defined]

                    if not existing_meta:
                        # Create metadata entry for the file
                        try:
                            now = datetime.now(UTC)
                            import hashlib

                            path_hash = hashlib.sha256(start_backend_path.encode()).hexdigest()
                            meta = FileMetadata(
                                path=start_virtual_path,
                                backend_name=backend.name,
                                physical_path=start_backend_path,
                                size=0,
                                etag=path_hash,
                                created_at=now,
                                modified_at=now,
                                version=1,
                                created_by=created_by,
                            )
                            self.metadata.put(meta)  # type: ignore[attr-defined]
                            stats["files_created"] = 1

                            # Create parent relationships
                            if hasattr(self, "_hierarchy_manager") and self._hierarchy_manager:
                                try:
                                    self._hierarchy_manager.ensure_parent_tuples(
                                        start_virtual_path, tenant_id=None
                                    )
                                except Exception as parent_error:
                                    logger.warning(
                                        f"Failed to create parent tuples for {start_virtual_path}: {parent_error}"
                                    )
                        except Exception as e:
                            error_msg = f"Failed to add {start_virtual_path}: {e}"
                            cast(list[str], stats["errors"]).append(error_msg)
            else:
                # Directory sync
                scan_directory(start_virtual_path, start_backend_path)
        else:
            # Start from mount point root
            # For connector backends, the prefix is already built into the backend itself
            # So we start with an empty path, and the backend will automatically apply its prefix
            start_virtual_path = mount_point
            start_backend_path = (
                ""  # Start from root (backend's prefix will be applied automatically)
            )
            scan_directory(start_virtual_path, start_backend_path)

        # Handle file deletions - remove files from metadata that no longer exist in backend
        # Only check deletions if we synced from root (path=None), not for partial syncs
        if not dry_run and path is None:
            try:
                # Get list of other mount points to exclude from deletion check
                # Files under other mounts should not be deleted by this mount's sync
                other_mount_points = set()
                try:
                    all_mounts = self.list_mounts()
                    for m in all_mounts:
                        mp = m.get("mount_point", "")
                        if mp and mp != mount_point and mp != "/":
                            other_mount_points.add(mp)
                except Exception:
                    pass

                # List all files in metadata under this mount point
                existing_metas = self.metadata.list(prefix=mount_point, recursive=True)  # type: ignore[attr-defined]
                existing_files = [meta.path for meta in existing_metas]

                for existing_path in existing_files:
                    # Skip if it's a directory or if it was found in the backend scan
                    if existing_path in files_found_in_backend:
                        continue

                    # Skip if this file belongs to another mount (e.g., /mnt/gcs files when syncing /)
                    belongs_to_other_mount = any(
                        existing_path.startswith(mp + "/") or existing_path == mp
                        for mp in other_mount_points
                    )
                    if belongs_to_other_mount:
                        continue

                    # Check if this is actually a file (not a directory)
                    try:
                        meta = self.metadata.get(existing_path)  # type: ignore[attr-defined]
                        if meta:
                            # File exists in metadata but not in backend - delete it
                            logger.info(
                                f"[SYNC_MOUNT] Deleting file no longer in backend: {existing_path}"
                            )
                            self.metadata.delete(existing_path)  # type: ignore[attr-defined]
                            stats["files_deleted"] = (
                                stats["files_deleted"] + 1  # type: ignore[operator]
                            )
                    except Exception as e:
                        error_msg = f"Failed to delete {existing_path}: {e}"
                        cast(list[str], stats["errors"]).append(error_msg)
                        logger.warning(error_msg)
            except Exception as e:
                error_msg = f"Failed to check for deletions: {e}"
                cast(list[str], stats["errors"]).append(error_msg)
                logger.warning(error_msg)

<<<<<<< HEAD
        # Update backend config if backend provides updated config (e.g., new last_history_id)
        if not dry_run and hasattr(backend, "get_updated_config"):
            try:
                updated_config = backend.get_updated_config()
                if updated_config and hasattr(self, "mount_manager") and self.mount_manager:
                    logger.info(
                        f"[SYNC_MOUNT] Updating mount config for {mount_point} with new backend config"
                    )
                    self.mount_manager.update_mount(
                        mount_point=mount_point,
                        backend_config=updated_config,
                    )
                    logger.info(f"[SYNC_MOUNT] Successfully updated mount config for {mount_point}")
            except Exception as e:
                error_msg = f"Failed to update mount config: {e}"
                cast(list[str], stats["errors"]).append(error_msg)
                logger.warning(error_msg)
=======
        # Sync content to cache if requested and backend supports it
        stats["cache_synced"] = 0
        stats["cache_bytes"] = 0
        stats["embeddings_generated"] = 0

        if sync_content and not dry_run:
            # Delegate to backend's sync() method if available (CacheConnectorMixin)
            if hasattr(backend, "sync"):
                logger.info("[SYNC_MOUNT] Delegating to backend.sync() for cache population")
                try:
                    from nexus.backends.cache_mixin import SyncResult as CacheSyncResult

                    # Determine path for cache sync (relative to mount)
                    cache_sync_path = None
                    if path:
                        # Use the same path that was used for metadata sync
                        if path.startswith(mount_point):
                            cache_sync_path = path[len(mount_point) :].lstrip("/")
                        else:
                            cache_sync_path = path.lstrip("/")

                    cache_result: CacheSyncResult = backend.sync(
                        path=cache_sync_path,
                        mount_point=mount_point,
                        include_patterns=include_patterns,
                        exclude_patterns=exclude_patterns,
                        generate_embeddings=generate_embeddings,
                        context=context,
                    )

                    stats["cache_synced"] = cache_result.files_synced
                    stats["cache_skipped"] = cache_result.files_skipped
                    stats["cache_bytes"] = cache_result.bytes_synced
                    stats["embeddings_generated"] = cache_result.embeddings_generated

                    # Add any cache sync errors
                    if cache_result.errors:
                        for error in cache_result.errors:
                            cast(list[str], stats["errors"]).append(f"[cache] {error}")

                    logger.info(
                        f"[SYNC_MOUNT] Content cache sync complete: "
                        f"synced={cache_result.files_synced}, "
                        f"bytes={cache_result.bytes_synced}, "
                        f"embeddings={cache_result.embeddings_generated}"
                    )
                except Exception as e:
                    error_msg = f"Failed to sync content cache via backend.sync(): {e}"
                    cast(list[str], stats["errors"]).append(error_msg)
                    logger.warning(error_msg)
            else:
                # Fallback: Backend doesn't have sync() method
                # This maintains backward compatibility with connectors that don't use CacheConnectorMixin
                logger.info(
                    f"[SYNC_MOUNT] Backend {type(backend).__name__} does not support sync(), "
                    "skipping content cache population"
                )
>>>>>>> e106291e

        return stats<|MERGE_RESOLUTION|>--- conflicted
+++ resolved
@@ -1260,7 +1260,6 @@
                 cast(list[str], stats["errors"]).append(error_msg)
                 logger.warning(error_msg)
 
-<<<<<<< HEAD
         # Update backend config if backend provides updated config (e.g., new last_history_id)
         if not dry_run and hasattr(backend, "get_updated_config"):
             try:
@@ -1278,7 +1277,7 @@
                 error_msg = f"Failed to update mount config: {e}"
                 cast(list[str], stats["errors"]).append(error_msg)
                 logger.warning(error_msg)
-=======
+
         # Sync content to cache if requested and backend supports it
         stats["cache_synced"] = 0
         stats["cache_bytes"] = 0
@@ -1336,6 +1335,5 @@
                     f"[SYNC_MOUNT] Backend {type(backend).__name__} does not support sync(), "
                     "skipping content cache population"
                 )
->>>>>>> e106291e
 
         return stats