"""Mount management operations for NexusFS.

This module contains mount management operations:
- add_mount: Add dynamic backend mount
- remove_mount: Remove backend mount
- list_mounts: List all active mounts
- get_mount: Get mount details
- save_mount: Persist mount to database
- load_mounts: Load persisted mounts from database
"""

from __future__ import annotations

from typing import TYPE_CHECKING, Any

from nexus.backends.backend import Backend
from nexus.core.rpc_decorator import rpc_expose

if TYPE_CHECKING:
    from nexus.core.mount_manager import MountManager
    from nexus.core.permissions import OperationContext
    from nexus.core.router import PathRouter


class NexusFSMountsMixin:
    """Mixin providing mount management operations for NexusFS."""

    # Type hints for attributes that will be provided by NexusFS parent class
    if TYPE_CHECKING:
        router: PathRouter
        mount_manager: MountManager | None

    def _grant_mount_owner_permission(
        self, mount_point: str, context: OperationContext | None
    ) -> None:
        """Grant direct_owner permission to the user who created the mount.

        This helper function is called after successfully creating a mount to
        automatically grant the creator full access to the mounted backend.
        It also creates a directory entry for the mount point.

        Args:
            mount_point: The virtual path of the mount
            context: Operation context containing user/subject information
        """
        import logging

        logger = logging.getLogger(__name__)

        logger.info(f"Setting up mount point: {mount_point}")

        # Create directory entry for the mount point
        try:
            if hasattr(self, "mkdir"):
                self.mkdir(mount_point, parents=True, exist_ok=True, context=context)
                logger.info(f"✓ Created directory entry for mount point: {mount_point}")
            else:
                logger.warning(
                    "[MOUNT-DIR] mkdir method not available, skipping directory creation"
                )
        except Exception as e:
            # Log but don't fail the mount operation if directory creation fails
            logger.warning(f"Failed to create directory entry for mount {mount_point}: {e}")

        # Grant direct_owner permission
        if not context or not hasattr(context, "subject_id") or not context.subject_id:
            logger.warning("[MOUNT-PERM] Skipping permission grant - no context or subject_id")
            return

        try:
            # Get tenant and subject info from context
            tenant_id = context.tenant_id if hasattr(context, "tenant_id") else "default"
            subject_type = context.subject_type if hasattr(context, "subject_type") else "user"

            # Create permission tuple using rebac_create method
            if hasattr(self, "rebac_create"):
                tuple_id = self.rebac_create(
                    subject=(subject_type, context.subject_id),
                    relation="direct_owner",
                    object=("file", mount_point),
                    tenant_id=tenant_id,
                )

                logger.info(
                    f"✓ Granted direct_owner permission to {subject_type}:{context.subject_id} "
                    f"for mount {mount_point} (tenant={tenant_id}, tuple_id={tuple_id})"
                )
            else:
                logger.warning(
                    "[MOUNT-PERM] rebac_create method not available, skipping permission grant"
                )
        except Exception as e:
            # Log but don't fail the mount operation if permission grant fails
            logger.warning(f"Failed to grant direct_owner permission for mount {mount_point}: {e}")

    @rpc_expose(description="Add dynamic backend mount")
    def add_mount(
        self,
        mount_point: str,
        backend_type: str,
        backend_config: dict[str, Any],
        priority: int = 0,
        readonly: bool = False,
        context: OperationContext | None = None,
    ) -> str:
        """Add a dynamic backend mount to the filesystem.

        This adds a backend mount at runtime without requiring server restart.
        Useful for user-specific storage, temporary backends, or multi-tenant scenarios.

        Automatically grants direct_owner permission to the user who creates the mount.

        Args:
            mount_point: Virtual path where backend is mounted (e.g., "/personal/alice")
            backend_type: Backend type - "local", "gcs", "gcs_connector", "google_drive", etc.
            backend_config: Backend-specific configuration dict
            priority: Mount priority - higher values take precedence (default: 0)
            readonly: Whether mount is read-only (default: False)
            context: Operation context (automatically provided by RPC server)

        Returns:
            Mount ID (unique identifier for this mount)

        Raises:
            ValueError: If mount_point already exists or configuration is invalid
            RuntimeError: If backend type is not supported

        Examples:
            >>> # Add personal GCS mount (CAS-based)
            >>> mount_id = nx.add_mount(
            ...     mount_point="/personal/alice",
            ...     backend_type="gcs",
            ...     backend_config={
            ...         "bucket": "alice-personal-bucket",
            ...         "project_id": "my-project"
            ...     },
            ...     priority=10
            ... )

            >>> # Add GCS connector mount (direct path mapping for external buckets)
            >>> mount_id = nx.add_mount(
            ...     mount_point="/workspace/gdrive",
            ...     backend_type="gcs_connector",
            ...     backend_config={
            ...         "bucket": "my-external-bucket",
            ...         "project_id": "my-project",
            ...         "prefix": "workspace"  # Optional prefix in bucket
            ...     }
            ... )

            >>> # Add local shared mount
            >>> mount_id = nx.add_mount(
            ...     mount_point="/shared/team",
            ...     backend_type="local",
            ...     backend_config={"data_dir": "/mnt/shared"},
            ...     readonly=True
            ... )
        """
        # Import backend classes dynamically
        backend: Backend
        if backend_type == "local":
            from nexus.backends.local import LocalBackend

            backend = LocalBackend(root_path=backend_config["data_dir"])
        elif backend_type == "gcs":
            from nexus.backends.gcs import GCSBackend

            backend = GCSBackend(
                bucket_name=backend_config["bucket"],
                project_id=backend_config.get("project_id"),
                credentials_path=backend_config.get("credentials_path"),
            )
        elif backend_type == "gcs_connector":
            from nexus.backends.gcs_connector import GCSConnectorBackend

            # Get session factory for caching support if available
            session_factory = None
            if hasattr(self, "metadata") and hasattr(self.metadata, "SessionLocal"):
                session_factory = self.metadata.SessionLocal

            backend = GCSConnectorBackend(
                bucket_name=backend_config["bucket"],
                project_id=backend_config.get("project_id"),
                prefix=backend_config.get("prefix", ""),
                credentials_path=backend_config.get("credentials_path"),
                # OAuth access token (alternative to credentials_path)
                access_token=backend_config.get("access_token"),
                # Session factory for caching support
                session_factory=session_factory,
            )
        elif backend_type == "s3_connector":
            from nexus.backends.s3_connector import S3ConnectorBackend

            # Get session factory for caching support if available
            session_factory = None
            if hasattr(self, "metadata") and hasattr(self.metadata, "SessionLocal"):
                session_factory = self.metadata.SessionLocal

            backend = S3ConnectorBackend(
                bucket_name=backend_config["bucket"],
                region_name=backend_config.get("region_name"),
                prefix=backend_config.get("prefix", ""),
                credentials_path=backend_config.get("credentials_path"),
                access_key_id=backend_config.get("access_key_id"),
                secret_access_key=backend_config.get("secret_access_key"),
                session_token=backend_config.get("session_token"),
                # Session factory for caching support
                session_factory=session_factory,
            )
        elif backend_type == "gdrive_connector":
            from nexus.backends.gdrive_connector import GoogleDriveConnectorBackend

            backend = GoogleDriveConnectorBackend(
                token_manager_db=backend_config["token_manager_db"],
                root_folder=backend_config.get("root_folder", "nexus-data"),
                user_email=backend_config.get(
                    "user_email"
                ),  # Optional - uses context.user_id if None
            )
        elif backend_type == "x_connector":
            from nexus.backends.x_connector import XConnectorBackend

            backend = XConnectorBackend(
                token_manager_db=backend_config["token_manager_db"],
                user_email=backend_config.get("user_email"),
                cache_ttl=backend_config.get("cache_ttl"),
                cache_dir=backend_config.get("cache_dir"),
            )
<<<<<<< HEAD
        elif backend_type == "gmail_connector":
            from nexus.backends.gmail_connector import GmailConnectorBackend

            # Get session factory for caching support if available
            session_factory = None
            if hasattr(self, "metadata") and hasattr(self.metadata, "SessionLocal"):
                session_factory = self.metadata.SessionLocal

            backend = GmailConnectorBackend(
                token_manager_db=backend_config["token_manager_db"],
                user_email=backend_config.get("user_email"),
                # Session factory for caching support
                session_factory=session_factory,
                max_results=backend_config.get("max_results", 100),
                labels=backend_config.get("labels", ["INBOX"]),
=======
        elif backend_type == "hn_connector":
            from nexus.backends.hn_connector import HNConnectorBackend

            # Get session factory for caching support if available
            hn_session_factory = None
            if hasattr(self, "metadata") and hasattr(self.metadata, "SessionLocal"):
                hn_session_factory = self.metadata.SessionLocal

            backend = HNConnectorBackend(
                cache_ttl=backend_config.get("cache_ttl", 300),
                stories_per_feed=backend_config.get("stories_per_feed", 10),
                include_comments=backend_config.get("include_comments", True),
                session_factory=hn_session_factory,
>>>>>>> 8c3198ed
            )
        else:
            raise RuntimeError(f"Unsupported backend type: {backend_type}")

        # Add mount to router
        self.router.add_mount(
            mount_point=mount_point, backend=backend, priority=priority, readonly=readonly
        )

        # Grant direct_owner permission to the user who created the mount
        self._grant_mount_owner_permission(mount_point, context)

        return mount_point  # Return mount_point as the mount ID

    @rpc_expose(description="Remove backend mount")
    def remove_mount(
        self,
        mount_point: str,
        context: OperationContext | None = None,
    ) -> dict[str, Any]:
        """Remove a backend mount from the filesystem.

        This removes the mount from the router and deletes the mount point directory.
        Files inside the mount are NOT deleted - only the directory entry and permissions
        for the mount point itself are cleaned up.

        Args:
            mount_point: Virtual path of mount to remove (e.g., "/personal/alice")
            context: Operation context (automatically provided by RPC server)

        Returns:
            Dictionary with removal details:
            - removed: bool - Whether mount was removed
            - directory_deleted: bool - Whether mount point directory was deleted
            - permissions_cleaned: int - Number of permission tuples removed
            - errors: list[str] - Any errors encountered

        Examples:
            >>> # Remove mount and clean up directory
            >>> result = nx.remove_mount("/personal/alice")
            >>> print(f"Removed: {result['removed']}, Dir deleted: {result['directory_deleted']}")
        """
        import logging

        logger = logging.getLogger(__name__)

        result: dict[str, Any] = {
            "removed": False,
            "directory_deleted": False,
            "permissions_cleaned": 0,
            "errors": [],
        }

        # Check if mount exists and remove it
        if not self.router.remove_mount(mount_point):
            result["errors"].append(f"Mount not found: {mount_point}")
            return result

        result["removed"] = True
        logger.info(f"Removed mount from router: {mount_point}")

        # Delete the mount point directory (but not the files inside)
        try:
            if hasattr(self, "metadata") and hasattr(self.metadata, "delete"):
                # Soft delete the directory entry from metadata
                self.metadata.delete(mount_point)
                result["directory_deleted"] = True
                logger.info(f"Deleted mount point directory: {mount_point}")
        except Exception as e:
            error_msg = f"Failed to delete mount point directory {mount_point}: {e}"
            result["errors"].append(error_msg)
            logger.warning(error_msg)

        # Clean up ReBAC permissions for the mount point
        try:
            if hasattr(self, "hierarchy_manager") and hasattr(
                self.hierarchy_manager, "remove_parent_tuples"
            ):
                tenant_id = (
                    context.tenant_id if context and hasattr(context, "tenant_id") else "default"
                )
                tuples_removed = self.hierarchy_manager.remove_parent_tuples(mount_point, tenant_id)
                result["permissions_cleaned"] += tuples_removed
                logger.info(f"Removed {tuples_removed} parent tuples for {mount_point}")
        except Exception as e:
            error_msg = f"Failed to clean up parent tuples: {e}"
            result["errors"].append(error_msg)
            logger.warning(error_msg)

        # Remove direct_owner permission tuple for the mount point
        try:
            if hasattr(self, "rebac_delete_object_tuples"):
                tenant_id = (
                    context.tenant_id if context and hasattr(context, "tenant_id") else "default"
                )
                deleted = self.rebac_delete_object_tuples(
                    object=("file", mount_point), tenant_id=tenant_id
                )
                result["permissions_cleaned"] += deleted
                logger.info(f"Removed {deleted} permission tuples for {mount_point}")
        except Exception as e:
            error_msg = f"Failed to delete permission tuples: {e}"
            result["errors"].append(error_msg)
            logger.warning(error_msg)

        if result["errors"]:
            logger.warning(f"Mount removed with {len(result['errors'])} errors: {result['errors']}")
        else:
            logger.info(
                f"Successfully removed mount {mount_point} "
                f"(directory_deleted={result['directory_deleted']}, permissions_cleaned={result['permissions_cleaned']})"
            )

        return result

    @rpc_expose(description="List available connector types")
    def list_connectors(self, category: str | None = None) -> list[dict[str, Any]]:
        """List all available connector types that can be used with add_mount().

        Args:
            category: Optional filter by category (storage, api, oauth, database)

        Returns:
            List of connector info dictionaries, each containing:
                - name: Connector identifier (str)
                - description: Human-readable description (str)
                - category: Category for grouping (str)
                - requires: List of optional dependencies (list[str])
                - user_scoped: Whether connector requires per-user OAuth (bool)
        """
        from nexus.backends.registry import ConnectorRegistry

        if category:
            connectors = ConnectorRegistry.list_by_category(category)
        else:
            connectors = ConnectorRegistry.list_all()

        return [
            {
                "name": c.name,
                "description": c.description,
                "category": c.category,
                "requires": c.requires,
                "user_scoped": c.user_scoped,
            }
            for c in connectors
        ]

    @rpc_expose(description="List all backend mounts")
    def list_mounts(self) -> list[dict[str, Any]]:
        """List all active backend mounts.

        Returns:
            List of mount info dictionaries, each containing:
                - mount_point: Virtual path (str)
                - priority: Mount priority (int)
                - readonly: Read-only flag (bool)
                - backend_type: Backend type name (str)

        Examples:
            >>> # List all mounts
            >>> for mount in nx.list_mounts():
            ...     print(f"{mount['mount_point']} (priority={mount['priority']})")
        """
        mounts = []
        for mount_info in self.router.list_mounts():
            mounts.append(
                {
                    "mount_point": mount_info.mount_point,
                    "priority": mount_info.priority,
                    "readonly": mount_info.readonly,
                    "backend_type": type(mount_info.backend).__name__,
                }
            )
        return mounts

    @rpc_expose(description="Get mount details")
    def get_mount(self, mount_point: str) -> dict[str, Any] | None:
        """Get details about a specific mount.

        Args:
            mount_point: Virtual path of mount (e.g., "/personal/alice")

        Returns:
            Mount info dict if found, None otherwise. Dict contains:
                - mount_point: Virtual path (str)
                - priority: Mount priority (int)
                - readonly: Read-only flag (bool)
                - backend_type: Backend type name (str)

        Examples:
            >>> mount = nx.get_mount("/personal/alice")
            >>> if mount:
            ...     print(f"Priority: {mount['priority']}")
        """
        mount_info = self.router.get_mount(mount_point)
        if mount_info:
            return {
                "mount_point": mount_info.mount_point,
                "priority": mount_info.priority,
                "readonly": mount_info.readonly,
                "backend_type": type(mount_info.backend).__name__,
            }
        return None

    @rpc_expose(description="Check if mount exists")
    def has_mount(self, mount_point: str) -> bool:
        """Check if a mount exists at the given path.

        Args:
            mount_point: Virtual path to check (e.g., "/personal/alice")

        Returns:
            True if mount exists, False otherwise

        Examples:
            >>> if nx.has_mount("/personal/alice"):
            ...     print("Alice's mount is active")
        """
        return self.router.has_mount(mount_point)

    @rpc_expose(description="Save mount configuration to database")
    def save_mount(
        self,
        mount_point: str,
        backend_type: str,
        backend_config: dict[str, Any],
        priority: int = 0,
        readonly: bool = False,
        owner_user_id: str | None = None,
        tenant_id: str | None = None,
        description: str | None = None,
        context: OperationContext | None = None,
    ) -> str:
        """Save a mount configuration to the database for persistence.

        This allows mounts to survive server restarts. The mount must still be
        activated using add_mount() - this only stores the configuration.

        Automatically grants direct_owner permission to the user who saves the mount.

        Args:
            mount_point: Virtual path where backend is mounted
            backend_type: Backend type - "local", "gcs", etc.
            backend_config: Backend-specific configuration dict
            priority: Mount priority (default: 0)
            readonly: Whether mount is read-only (default: False)
            owner_user_id: User who owns this mount (optional)
            tenant_id: Tenant ID for multi-tenant isolation (optional)
            description: Human-readable description (optional)
            context: Operation context (automatically provided by RPC server)

        Returns:
            Mount ID (UUID string)

        Raises:
            ValueError: If mount already exists at mount_point
            RuntimeError: If mount manager is not available

        Examples:
            >>> # Save personal Google Drive mount configuration
            >>> mount_id = nx.save_mount(
            ...     mount_point="/personal/alice",
            ...     backend_type="google_drive",
            ...     backend_config={"access_token": "ya29.xxx"},
            ...     owner_user_id="google:alice123",
            ...     tenant_id="acme",
            ...     description="Alice's personal Google Drive"
            ... )
        """
        if not hasattr(self, "mount_manager") or self.mount_manager is None:
            raise RuntimeError(
                "Mount manager not available. Ensure NexusFS is initialized with a database."
            )

        mount_id = self.mount_manager.save_mount(
            mount_point=mount_point,
            backend_type=backend_type,
            backend_config=backend_config,
            priority=priority,
            readonly=readonly,
            owner_user_id=owner_user_id,
            tenant_id=tenant_id,
            description=description,
        )

        # Grant direct_owner permission to the user who saved the mount
        self._grant_mount_owner_permission(mount_point, context)

        return mount_id

    @rpc_expose(description="List saved mount configurations")
    def list_saved_mounts(
        self, owner_user_id: str | None = None, tenant_id: str | None = None
    ) -> list[dict[str, Any]]:
        """List mount configurations saved in the database.

        Args:
            owner_user_id: Filter by owner user ID (optional)
            tenant_id: Filter by tenant ID (optional)

        Returns:
            List of saved mount configurations

        Raises:
            RuntimeError: If mount manager is not available

        Examples:
            >>> # List all saved mounts
            >>> mounts = nx.list_saved_mounts()

            >>> # List mounts for specific user
            >>> alice_mounts = nx.list_saved_mounts(owner_user_id="google:alice123")
        """
        if not hasattr(self, "mount_manager") or self.mount_manager is None:
            raise RuntimeError(
                "Mount manager not available. Ensure NexusFS is initialized with a database."
            )

        return self.mount_manager.list_mounts(owner_user_id=owner_user_id, tenant_id=tenant_id)

    @rpc_expose(description="Load and activate saved mount")
    def load_mount(self, mount_point: str) -> str:
        """Load a saved mount configuration and activate it.

        This retrieves the mount configuration from the database and activates it
        by calling add_mount() internally.

        Args:
            mount_point: Virtual path of saved mount to load

        Returns:
            Mount ID if successfully loaded and activated

        Raises:
            ValueError: If mount not found in database
            RuntimeError: If mount manager is not available

        Examples:
            >>> # Load Alice's saved mount
            >>> nx.load_mount("/personal/alice")
        """
        if not hasattr(self, "mount_manager") or self.mount_manager is None:
            raise RuntimeError(
                "Mount manager not available. Ensure NexusFS is initialized with a database."
            )

        # Get mount config from database
        mount_config = self.mount_manager.get_mount(mount_point)
        if not mount_config:
            raise ValueError(f"Mount not found in database: {mount_point}")

        # Parse backend config from JSON (if it's a string)
        import json

        backend_config = mount_config["backend_config"]
        if isinstance(backend_config, str):
            backend_config = json.loads(backend_config)

        # Normalize token_manager_db for OAuth-backed mounts (gdrive_connector, x_connector)
        # According to docs, token_manager_db should come from NexusFS config db_path, not from saved config
        backend_type = mount_config["backend_type"]
        if backend_type in ("gdrive_connector", "x_connector"):
            # Priority: config.db_path > metadata.database_url
            database_url = None

            # First, try to get db_path from config (preferred)
            if (
                hasattr(self, "_config")
                and self._config
                and hasattr(self._config, "db_path")
                and self._config.db_path
            ):
                database_url = self._config.db_path
            # Fallback to metadata store database URL
            elif hasattr(self, "metadata") and hasattr(self.metadata, "database_url"):
                database_url = self.metadata.database_url

            if not database_url:
                raise RuntimeError(
                    f"Cannot load {backend_type} mount: No database path configured in NexusFS config or metadata store"
                )

            backend_config["token_manager_db"] = database_url

        # Activate the mount
        return self.add_mount(
            mount_point=mount_config["mount_point"],
            backend_type=mount_config["backend_type"],
            backend_config=backend_config,
            priority=mount_config["priority"],
            readonly=bool(mount_config["readonly"]),
        )

    @rpc_expose(description="Delete saved mount configuration")
    def delete_saved_mount(self, mount_point: str) -> bool:
        """Delete a saved mount configuration from the database.

        Note: This does NOT deactivate the mount if it's currently active.
        Use remove_mount() to deactivate an active mount.

        Args:
            mount_point: Virtual path of mount to delete

        Returns:
            True if deleted, False if not found

        Raises:
            RuntimeError: If mount manager is not available

        Examples:
            >>> # Remove from database
            >>> nx.delete_saved_mount("/personal/alice")
            >>> # Also deactivate if currently mounted
            >>> nx.remove_mount("/personal/alice")
        """
        if not hasattr(self, "mount_manager") or self.mount_manager is None:
            raise RuntimeError(
                "Mount manager not available. Ensure NexusFS is initialized with a database."
            )

        return self.mount_manager.remove_mount(mount_point)

    def load_all_saved_mounts(self) -> dict[str, Any]:
        """Load all saved mount configurations from database and activate them.

        This method is called during NexusFS initialization to restore all
        persisted mounts from the database. It retrieves all saved mount configs
        via mount_manager.list_mounts() and activates each one. For connector
        backends (like gcs_connector), it also automatically syncs metadata
        to import existing files.

        Returns:
            Dictionary with loading results:
                - loaded: Number of successfully loaded mounts
                - synced: Number of connector mounts that were synced
                - failed: Number of mounts that failed to load
                - errors: List of error messages for failed mounts

        Note:
            - mount_manager.list_mounts() returns SAVED mounts from database
            - self.list_mounts() returns ACTIVE mounts from router
            - This method loads saved mounts to make them active
            - Connector backends are automatically synced after loading

        Examples:
            >>> # Called during NexusFS initialization
            >>> result = nx.load_all_saved_mounts()
            >>> print(f"Loaded {result['loaded']} mounts, {result['synced']} synced, {result['failed']} failed")
        """
        import logging

        logger = logging.getLogger(__name__)

        if not hasattr(self, "mount_manager") or self.mount_manager is None:
            logger.warning("Mount manager not available, skipping mount restoration")
            return {"loaded": 0, "synced": 0, "failed": 0, "errors": []}

        # Get all saved mounts from database (NOT active mounts)
        saved_mounts = self.mount_manager.list_mounts()

        if not saved_mounts:
            logger.info("No saved mounts found in database")
            return {"loaded": 0, "synced": 0, "failed": 0, "errors": []}

        logger.info(f"Found {len(saved_mounts)} saved mount(s) to load")

        loaded = 0
        failed = 0
        synced = 0
        errors = []

        for mount in saved_mounts:
            mount_point = mount["mount_point"]
            try:
                print(f"[DEBUG-MOUNT-LOOP] Processing mount: {mount_point}")
                logger.info(f"Loading mount: {mount_point} ({mount['backend_type']})")

                # Parse backend config from JSON (if it's a string)
                import json

                backend_config = mount["backend_config"]
                if isinstance(backend_config, str):
                    backend_config = json.loads(backend_config)

                print(f"[DEBUG-MOUNT-LOOP] Calling add_mount for {mount_point}...")
                # Activate the mount using add_mount
                self.add_mount(
                    mount_point=mount_point,
                    backend_type=mount["backend_type"],
                    backend_config=backend_config,
                    priority=mount["priority"],
                    readonly=bool(mount["readonly"]),
                )
                print(f"[DEBUG-MOUNT-LOOP] add_mount completed for {mount_point}")

                loaded += 1
                logger.info(f"✓ Successfully loaded mount: {mount_point}")

                # Try to sync connector backends after loading
                # Skip if NEXUS_SKIP_AUTO_SYNC is set to 'true' (for faster startup)
                import os

                skip_auto_sync = os.getenv("NEXUS_SKIP_AUTO_SYNC", "false").lower() == "true"
                backend_type = mount["backend_type"]
                print(
                    f"[DEBUG-MOUNT-LOOP] Checking if {mount_point} needs sync (backend_type={backend_type}, skip_auto_sync={skip_auto_sync})..."
                )
                if not skip_auto_sync and (
                    "connector" in backend_type.lower() or backend_type.lower() in ["gcs", "s3"]
                ):
                    try:
                        print(f"[DEBUG-MOUNT-LOOP] Starting sync for {mount_point} with timeout...")
                        logger.info(f"Syncing connector mount: {mount_point}")
                        # Create a minimal context from mount owner if available
                        sync_context = None
                        if mount.get("owner_user_id"):
                            from nexus.core.permissions import OperationContext

                            # Parse owner_user_id (format: "user:alice" or "agent:bot")
                            owner_parts = mount["owner_user_id"].split(":", 1)
                            if len(owner_parts) == 2:
                                subject_type, subject_id = owner_parts
                            else:
                                subject_type, subject_id = "user", owner_parts[0]
                            sync_context = OperationContext(
                                user=subject_id,
                                groups=[],
                                tenant_id=mount.get("tenant_id", "default"),
                                subject_type=subject_type,
                                subject_id=subject_id,
                            )
                            logger.info(
                                f"Using owner context for sync: {subject_type}:{subject_id}"
                            )

                        # Run sync with timeout to prevent blocking startup
                        import os
                        import queue
                        import threading

                        # Get timeout from environment (default: 30 seconds for startup sync)
                        sync_timeout = int(os.getenv("NEXUS_MOUNT_SYNC_TIMEOUT", "30"))

                        result_queue: queue.Queue = queue.Queue()

                        def _sync_worker():
                            try:
                                result = self.sync_mount(
                                    mount_point, recursive=True, dry_run=False, context=sync_context
                                )
                                result_queue.put(("success", result))
                            except Exception as e:
                                result_queue.put(("error", str(e)))

                        print(
                            f"[DEBUG-MOUNT-LOOP] Calling sync_mount for {mount_point} with {sync_timeout}s timeout..."
                        )
                        sync_thread = threading.Thread(target=_sync_worker, daemon=True)
                        sync_thread.start()
                        sync_thread.join(timeout=sync_timeout)

                        if sync_thread.is_alive():
                            # Timeout occurred
                            print(
                                f"[DEBUG-MOUNT-LOOP] Sync timeout for {mount_point} after {sync_timeout}s, skipping..."
                            )
                            logger.warning(
                                f"Sync timeout for {mount_point} after {sync_timeout}s. "
                                "Mount is loaded but not fully synced. Run sync_mount() manually to complete sync."
                            )
                        else:
                            # Sync completed within timeout
                            try:
                                status, result = result_queue.get_nowait()
                                if status == "success":
                                    print(f"[DEBUG-MOUNT-LOOP] Sync completed for {mount_point}")
                                    synced += 1
                                    logger.info(
                                        f"✓ Synced {mount_point}: "
                                        f"{result['files_scanned']} scanned, "
                                        f"{result['files_created']} created, "
                                        f"{result['files_updated']} updated, "
                                        f"{result['files_deleted']} deleted"
                                    )
                                else:
                                    print(
                                        f"[DEBUG-MOUNT-LOOP] Sync failed for {mount_point}: {result}"
                                    )
                                    logger.warning(f"Failed to sync {mount_point}: {result}")
                            except queue.Empty:
                                logger.warning(
                                    f"Sync for {mount_point} completed but no result available"
                                )

                    except Exception as sync_e:
                        # Log sync error but don't fail the mount
                        print(f"[DEBUG-MOUNT-LOOP] Sync exception for {mount_point}: {sync_e}")
                        logger.warning(f"Failed to sync {mount_point}: {str(sync_e)}")
                else:
                    if skip_auto_sync:
                        print(
                            f"[DEBUG-MOUNT-LOOP] Skipping auto-sync for {mount_point} (NEXUS_SKIP_AUTO_SYNC=true)"
                        )
                        logger.info(
                            f"⏭️  Skipped auto-sync for {mount_point} (disabled via NEXUS_SKIP_AUTO_SYNC)"
                        )
                    else:
                        print(
                            f"[DEBUG-MOUNT-LOOP] Skipping sync for {mount_point} (not a connector)"
                        )

            except Exception as e:
                failed += 1
                error_msg = f"Failed to load mount {mount_point}: {str(e)}"
                errors.append(error_msg)
                logger.error(error_msg)
                print(f"[DEBUG-MOUNT-LOOP] Exception caught for {mount_point}, continuing...")
                # Continue loading other mounts even if one fails

        print("[DEBUG-MOUNT-LOOP] All mounts processed, returning result...")
        logger.info(f"Mount loading complete: {loaded} loaded, {synced} synced, {failed} failed")

        return {"loaded": loaded, "synced": synced, "failed": failed, "errors": errors}

    @rpc_expose(description="Sync metadata from connector backend")
    def sync_mount(
        self,
        mount_point: str | None = None,
        path: str | None = None,
        recursive: bool = True,
        dry_run: bool = False,
        sync_content: bool = True,
        include_patterns: list[str] | None = None,
        exclude_patterns: list[str] | None = None,
        generate_embeddings: bool = False,
        context: OperationContext | None = None,
    ) -> dict[str, Any]:
        """Sync metadata and content from connector backend(s) to Nexus database.

        For connector backends (like gcs_connector), this scans the external storage
        and updates Nexus's metadata database with any files that were added externally
        or existed before Nexus was configured. It also removes files from metadata
        that no longer exist in the backend.

        When sync_content=True (default), also populates the content_cache table
        for fast grep/search operations without hitting the backend.

        Args:
            mount_point: Virtual path of mount to sync (e.g., "/mnt/gcs_demo").
                        If None, syncs ALL connector mounts.
            path: Specific path within mount to sync (e.g., "/reports/2024/")
                  If None, syncs entire mount. Supports file or directory granularity.
            recursive: If True, sync all subdirectories recursively (default: True)
            dry_run: If True, only report what would be synced without making changes (default: False)
            sync_content: If True, also sync content to cache for grep/search (default: True)
            include_patterns: Glob patterns to include (e.g., ["*.py", "*.md"])
            exclude_patterns: Glob patterns to exclude (e.g., ["*.pyc", ".git/*"])
            generate_embeddings: If True, generate embeddings for semantic search (default: False)
            context: Operation context containing user/subject information (automatically provided by RPC server)

        Returns:
            Dictionary with sync results:
                - files_scanned: Number of files scanned in backend
                - files_created: Number of new files added to database
                - files_updated: Number of existing files updated
                - files_deleted: Number of files deleted from database (no longer in backend)
                - cache_synced: Number of files synced to content cache (if sync_content=True)
                - cache_bytes: Total bytes synced to cache
                - embeddings_generated: Number of embeddings generated (if generate_embeddings=True)
                - errors: List of error messages (if any)

        Raises:
            ValueError: If mount_point doesn't exist
            RuntimeError: If backend doesn't support listing (not a connector backend)

        Examples:
            >>> # Sync entire GCS connector mount (metadata + content)
            >>> result = nx.sync_mount("/mnt/gcs_demo")
            >>> print(f"Created {result['files_created']}, cached {result['cache_synced']}")

            >>> # Sync specific directory
            >>> result = nx.sync_mount("/mnt/gcs", path="/reports/2024/")

            >>> # Sync single file
            >>> result = nx.sync_mount("/mnt/gcs", path="/data/report.pdf")

            >>> # Sync only Python files
            >>> result = nx.sync_mount("/mnt/gcs", include_patterns=["*.py"])

            >>> # Dry run to see what would be synced
            >>> result = nx.sync_mount("/mnt/gcs_demo", dry_run=True)
            >>> print(f"Would scan {result['files_scanned']} files")

            >>> # Sync metadata only (no content cache)
            >>> result = nx.sync_mount("/mnt/gcs", sync_content=False)

            >>> # Sync ALL connector mounts
            >>> result = nx.sync_mount()
            >>> print(f"Synced {result['mounts_synced']} mounts")
        """
        import logging
        from datetime import UTC, datetime
        from typing import cast

        from nexus.core.metadata import FileMetadata

        logger = logging.getLogger(__name__)

        # If no mount_point specified, sync ALL connector mounts
        if mount_point is None:
            logger.info("[SYNC_MOUNT] No mount_point specified, syncing all connector mounts")
            all_mounts = self.list_mounts()

            # Aggregate results from all mounts
            total_stats: dict[str, Any] = {
                "mounts_synced": 0,
                "mounts_skipped": 0,
                "files_scanned": 0,
                "files_created": 0,
                "files_updated": 0,
                "files_deleted": 0,
                "cache_synced": 0,
                "cache_bytes": 0,
                "embeddings_generated": 0,
                "errors": [],
            }

            for mount_info in all_mounts:
                mp = mount_info.get("mount_point", "")
                backend_type = mount_info.get("backend_type", "")

                # Only sync connector-style backends (those with list_dir support)
                mount = self.router.get_mount(mp)
                if not mount or not hasattr(mount.backend, "list_dir"):
                    logger.info(
                        f"[SYNC_MOUNT] Skipping {mp} ({backend_type}) - not a connector backend"
                    )
                    total_stats["mounts_skipped"] += 1
                    continue

                logger.info(f"[SYNC_MOUNT] Syncing mount: {mp}")
                try:
                    result = self.sync_mount(
                        mount_point=mp,
                        path=path,
                        recursive=recursive,
                        dry_run=dry_run,
                        sync_content=sync_content,
                        include_patterns=include_patterns,
                        exclude_patterns=exclude_patterns,
                        generate_embeddings=generate_embeddings,
                        context=context,
                    )

                    # Aggregate stats
                    total_stats["mounts_synced"] += 1
                    total_stats["files_scanned"] += result.get("files_scanned", 0)
                    total_stats["files_created"] += result.get("files_created", 0)
                    total_stats["files_updated"] += result.get("files_updated", 0)
                    total_stats["files_deleted"] += result.get("files_deleted", 0)
                    total_stats["cache_synced"] += result.get("cache_synced", 0)
                    total_stats["cache_bytes"] += result.get("cache_bytes", 0)
                    total_stats["embeddings_generated"] += result.get("embeddings_generated", 0)

                    # Prefix errors with mount point
                    for error in result.get("errors", []):
                        total_stats["errors"].append(f"[{mp}] {error}")

                except Exception as e:
                    total_stats["errors"].append(f"[{mp}] Failed to sync: {e}")
                    logger.warning(f"[SYNC_MOUNT] Failed to sync {mp}: {e}")

            logger.info(
                f"[SYNC_MOUNT] All mounts sync complete: "
                f"{total_stats['mounts_synced']} synced, "
                f"{total_stats['mounts_skipped']} skipped"
            )
            return total_stats

        # Extract created_by from context
        created_by: str | None = None
        if context and hasattr(context, "subject_type") and hasattr(context, "subject_id"):
            if context.subject_id:
                subject_type = context.subject_type if context.subject_type else "user"
                created_by = f"{subject_type}:{context.subject_id}"
                logger.info(f"[SYNC_MOUNT] Using created_by from context: {created_by}")
            else:
                logger.warning("[SYNC_MOUNT] Context provided but subject_id is None")
        else:
            logger.warning("[SYNC_MOUNT] No context provided, created_by will be NULL")

        # Check hierarchy manager status
        has_hierarchy = hasattr(self, "_hierarchy_manager") and self._hierarchy_manager
        enable_inheritance = (
            self._hierarchy_manager.enable_inheritance  # type: ignore[attr-defined]
            if has_hierarchy
            else False
        )
        logger.info(
            f"[SYNC_MOUNT] Starting sync for {mount_point}, "
            f"hierarchy_manager={has_hierarchy}, "
            f"enable_inheritance={enable_inheritance}"
        )

        # Get the mount
        mount = self.router.get_mount(mount_point)
        if not mount:
            raise ValueError(f"Mount not found: {mount_point}")

        backend = mount.backend
        backend_name = type(backend).__name__

        # Check if backend supports list_dir (connector-style backends)
        if not hasattr(backend, "list_dir"):
            raise RuntimeError(
                f"Backend {backend_name} does not support metadata sync. "
                f"Only connector-style backends (e.g., gcs_connector) can be synced."
            )

        # Track sync statistics
        stats: dict[str, int | list[str]] = {
            "files_scanned": 0,
            "files_created": 0,
            "files_updated": 0,
            "files_deleted": 0,
            "errors": [],
        }

        # Track all files found in backend (for deletion detection)
        files_found_in_backend: set[str] = set()

        # Recursive function to scan directories
        def scan_directory(virtual_path: str, backend_path: str) -> None:
            try:
                # List entries in this directory
                entries = backend.list_dir(backend_path, context=context)

                for entry_name in entries:
                    is_dir = entry_name.endswith("/")
                    entry_name = entry_name.rstrip("/")

                    # Construct full virtual path
                    if virtual_path == mount_point:
                        entry_virtual_path = f"{mount_point}/{entry_name}"
                    else:
                        entry_virtual_path = f"{virtual_path}/{entry_name}"

                    # Construct backend path
                    if backend_path:
                        entry_backend_path = f"{backend_path}/{entry_name}"
                    else:
                        entry_backend_path = entry_name

                    if is_dir:
                        # Recursively scan subdirectory
                        if recursive:
                            scan_directory(entry_virtual_path, entry_backend_path)
                    else:
                        # Process file
                        stats["files_scanned"] = (
                            stats["files_scanned"] + 1  # type: ignore[operator]
                        )

                        # Track this file as found in backend
                        files_found_in_backend.add(entry_virtual_path)

                        if dry_run:
                            # Dry run: just count, don't modify database
                            continue

                        # Check if file already exists in metadata
                        existing_meta = self.metadata.get(  # type: ignore[attr-defined]
                            entry_virtual_path
                        )

                        if existing_meta:
                            # File exists - already tracked, no action needed
                            pass

                            # Still create parent relationships for permission inheritance
                            # (in case they're missing from previous syncs)
                            if hasattr(self, "_hierarchy_manager") and self._hierarchy_manager:
                                try:
                                    logger.info(
                                        f"[SYNC_MOUNT] Creating parent tuples for existing file: {entry_virtual_path}"
                                    )
                                    created = self._hierarchy_manager.ensure_parent_tuples(
                                        entry_virtual_path, tenant_id=None
                                    )
                                    logger.info(
                                        f"[SYNC_MOUNT] Created {created} parent tuples for {entry_virtual_path}"
                                    )
                                except Exception as parent_error:
                                    logger.warning(
                                        f"Failed to create parent tuples for existing {entry_virtual_path}: {parent_error}"
                                    )
                        else:
                            # File doesn't exist in metadata - add it
                            try:
                                # Create minimal metadata entry
                                # Note: We don't know the actual size without reading the file,
                                # so we use 0 as a placeholder. The size will be updated on first read.
                                now = datetime.now(UTC)
                                # Use a placeholder hash for synced files - marks them as "discovered but not yet read"
                                # This will be updated with the actual hash on first read operation
                                # Hash the path to create a unique 64-character placeholder (fits in content_hash column)
                                import hashlib

                                path_hash = hashlib.sha256(entry_backend_path.encode()).hexdigest()
                                meta = FileMetadata(
                                    path=entry_virtual_path,
                                    backend_name=backend.name,
                                    physical_path=entry_backend_path,
                                    size=0,  # Placeholder - will be updated on first access
                                    etag=path_hash,  # Placeholder hash - will be updated on first read
                                    created_at=now,
                                    modified_at=now,
                                    version=1,
                                    created_by=created_by,  # Set creator from context
                                )

                                # Save to database
                                self.metadata.put(meta)  # type: ignore[attr-defined]
                                stats["files_created"] = (
                                    stats["files_created"] + 1  # type: ignore[operator]
                                )

                                # Create parent relationships for permission inheritance
                                if hasattr(self, "_hierarchy_manager") and self._hierarchy_manager:
                                    try:
                                        logger.info(
                                            f"[SYNC_MOUNT] Creating parent tuples for new file: {entry_virtual_path}"
                                        )
                                        created = self._hierarchy_manager.ensure_parent_tuples(
                                            entry_virtual_path, tenant_id=None
                                        )
                                        logger.info(
                                            f"[SYNC_MOUNT] Created {created} parent tuples for {entry_virtual_path}"
                                        )
                                    except Exception as parent_error:
                                        # Log but don't fail sync - permissions can be fixed later
                                        logger.warning(
                                            f"Failed to create parent tuples for {entry_virtual_path}: {parent_error}"
                                        )

                            except Exception as e:
                                error_msg = f"Failed to add {entry_virtual_path}: {e}"
                                cast(list[str], stats["errors"]).append(error_msg)

            except Exception as e:
                error_msg = f"Failed to scan {virtual_path}: {e}"
                cast(list[str], stats["errors"]).append(error_msg)

        # Determine starting path for scan
        # If path is specified, start from there instead of mount root
        if path:
            # path can be relative to mount or absolute
            if path.startswith(mount_point):
                start_virtual_path = path
                start_backend_path = path[len(mount_point) :].lstrip("/")
            else:
                start_virtual_path = f"{mount_point.rstrip('/')}/{path.lstrip('/')}"
                start_backend_path = path.lstrip("/")

            # Check if this is a single file (not a directory)
            # Try to list the path as a directory - if it fails or is empty, treat as file
            is_single_file = False
            try:
                entries = backend.list_dir(start_backend_path, context=context)
                if not entries:
                    # Empty directory or file - check if path has extension (likely a file)
                    import os.path as osp

                    if osp.splitext(start_backend_path)[1]:
                        is_single_file = True
            except Exception:
                # If list_dir fails, assume it's a file (e.g., "File not found" means it's a file path)
                is_single_file = True

            if is_single_file:
                # Single file sync - process it directly
                logger.info(f"[SYNC_MOUNT] Syncing single file: {start_virtual_path}")
                stats["files_scanned"] = 1
                files_found_in_backend.add(start_virtual_path)

                if not dry_run:
                    # Check if file already exists in metadata
                    existing_meta = self.metadata.get(start_virtual_path)  # type: ignore[attr-defined]

                    if not existing_meta:
                        # Create metadata entry for the file
                        try:
                            now = datetime.now(UTC)
                            import hashlib

                            path_hash = hashlib.sha256(start_backend_path.encode()).hexdigest()
                            meta = FileMetadata(
                                path=start_virtual_path,
                                backend_name=backend.name,
                                physical_path=start_backend_path,
                                size=0,
                                etag=path_hash,
                                created_at=now,
                                modified_at=now,
                                version=1,
                                created_by=created_by,
                            )
                            self.metadata.put(meta)  # type: ignore[attr-defined]
                            stats["files_created"] = 1

                            # Create parent relationships
                            if hasattr(self, "_hierarchy_manager") and self._hierarchy_manager:
                                try:
                                    self._hierarchy_manager.ensure_parent_tuples(
                                        start_virtual_path, tenant_id=None
                                    )
                                except Exception as parent_error:
                                    logger.warning(
                                        f"Failed to create parent tuples for {start_virtual_path}: {parent_error}"
                                    )
                        except Exception as e:
                            error_msg = f"Failed to add {start_virtual_path}: {e}"
                            cast(list[str], stats["errors"]).append(error_msg)
            else:
                # Directory sync
                scan_directory(start_virtual_path, start_backend_path)
        else:
            # Start from mount point root
            # For connector backends, the prefix is already built into the backend itself
            # So we start with an empty path, and the backend will automatically apply its prefix
            start_virtual_path = mount_point
            start_backend_path = (
                ""  # Start from root (backend's prefix will be applied automatically)
            )
            scan_directory(start_virtual_path, start_backend_path)

        # Handle file deletions - remove files from metadata that no longer exist in backend
        # Only check deletions if we synced from root (path=None), not for partial syncs
        if not dry_run and path is None:
            try:
                # Get list of other mount points to exclude from deletion check
                # Files under other mounts should not be deleted by this mount's sync
                other_mount_points = set()
                try:
                    all_mounts = self.list_mounts()
                    for m in all_mounts:
                        mp = m.get("mount_point", "")
                        if mp and mp != mount_point and mp != "/":
                            other_mount_points.add(mp)
                except Exception:
                    pass

                # List all files in metadata under this mount point
                existing_metas = self.metadata.list(prefix=mount_point, recursive=True)  # type: ignore[attr-defined]
                existing_files = [meta.path for meta in existing_metas]

                for existing_path in existing_files:
                    # Skip if it's a directory or if it was found in the backend scan
                    if existing_path in files_found_in_backend:
                        continue

                    # Skip if this file belongs to another mount (e.g., /mnt/gcs files when syncing /)
                    belongs_to_other_mount = any(
                        existing_path.startswith(mp + "/") or existing_path == mp
                        for mp in other_mount_points
                    )
                    if belongs_to_other_mount:
                        continue

                    # Check if this is actually a file (not a directory)
                    try:
                        meta = self.metadata.get(existing_path)  # type: ignore[attr-defined]
                        if meta:
                            # File exists in metadata but not in backend - delete it
                            logger.info(
                                f"[SYNC_MOUNT] Deleting file no longer in backend: {existing_path}"
                            )
                            self.metadata.delete(existing_path)  # type: ignore[attr-defined]
                            stats["files_deleted"] = (
                                stats["files_deleted"] + 1  # type: ignore[operator]
                            )
                    except Exception as e:
                        error_msg = f"Failed to delete {existing_path}: {e}"
                        cast(list[str], stats["errors"]).append(error_msg)
                        logger.warning(error_msg)
            except Exception as e:
                error_msg = f"Failed to check for deletions: {e}"
                cast(list[str], stats["errors"]).append(error_msg)
                logger.warning(error_msg)

        # Sync content to cache if requested and backend supports it
        stats["cache_synced"] = 0
        stats["cache_bytes"] = 0
        stats["embeddings_generated"] = 0

        if sync_content and not dry_run:
            # Delegate to backend's sync() method if available (CacheConnectorMixin)
            if hasattr(backend, "sync"):
                logger.info("[SYNC_MOUNT] Delegating to backend.sync() for cache population")
                try:
                    from nexus.backends.cache_mixin import SyncResult as CacheSyncResult

                    # Determine path for cache sync (relative to mount)
                    cache_sync_path = None
                    if path:
                        # Use the same path that was used for metadata sync
                        if path.startswith(mount_point):
                            cache_sync_path = path[len(mount_point) :].lstrip("/")
                        else:
                            cache_sync_path = path.lstrip("/")

                    # Retrieve history_id from backend_config (for Gmail incremental sync)
                    history_id = None
                    if hasattr(self, "mount_manager") and self.mount_manager:
                        try:
                            mount_config = self.mount_manager.get_mount(mount_point)
                            if mount_config and "backend_config" in mount_config:
                                backend_config = mount_config["backend_config"]
                                history_id = backend_config.get("history_id")
                                if history_id:
                                    logger.info(
                                        f"[SYNC_MOUNT] Using history_id from backend_config: {history_id}"
                                    )
                        except Exception as e:
                            logger.warning(f"[SYNC_MOUNT] Failed to retrieve history_id: {e}")

                    cache_result: CacheSyncResult = backend.sync(
                        path=cache_sync_path,
                        mount_point=mount_point,
                        include_patterns=include_patterns,
                        exclude_patterns=exclude_patterns,
                        generate_embeddings=generate_embeddings,
                        context=context,
                        history_id=history_id,  # Pass history_id for incremental sync
                    )

                    stats["cache_synced"] = cache_result.files_synced
                    stats["cache_skipped"] = cache_result.files_skipped
                    stats["cache_bytes"] = cache_result.bytes_synced
                    stats["embeddings_generated"] = cache_result.embeddings_generated

                    # Add any cache sync errors
                    if cache_result.errors:
                        for error in cache_result.errors:
                            cast(list[str], stats["errors"]).append(f"[cache] {error}")

                    # Update backend_config with new history_id (for Gmail incremental sync)
                    if hasattr(cache_result, "history_id") and cache_result.history_id:
                        if hasattr(self, "mount_manager") and self.mount_manager:
                            try:
                                # Get current backend_config and merge in new history_id
                                mount_config = self.mount_manager.get_mount(mount_point)
                                if mount_config and "backend_config" in mount_config:
                                    updated_config = mount_config["backend_config"].copy()
                                    updated_config["history_id"] = cache_result.history_id
                                    self.mount_manager.update_mount(
                                        mount_point=mount_point, backend_config=updated_config
                                    )
                                    logger.info(
                                        f"[SYNC_MOUNT] Updated backend_config with new history_id: "
                                        f"{cache_result.history_id}"
                                    )
                            except Exception as e:
                                logger.warning(f"[SYNC_MOUNT] Failed to update history_id: {e}")

                    logger.info(
                        f"[SYNC_MOUNT] Content cache sync complete: "
                        f"synced={cache_result.files_synced}, "
                        f"bytes={cache_result.bytes_synced}, "
                        f"embeddings={cache_result.embeddings_generated}"
                    )
                except Exception as e:
                    error_msg = f"Failed to sync content cache via backend.sync(): {e}"
                    cast(list[str], stats["errors"]).append(error_msg)
                    logger.warning(error_msg)
            else:
                # Fallback: Backend doesn't have sync() method
                # This maintains backward compatibility with connectors that don't use CacheConnectorMixin
                logger.info(
                    f"[SYNC_MOUNT] Backend {type(backend).__name__} does not support sync(), "
                    "skipping content cache population"
                )

        return stats<|MERGE_RESOLUTION|>--- conflicted
+++ resolved
@@ -226,7 +226,6 @@
                 cache_ttl=backend_config.get("cache_ttl"),
                 cache_dir=backend_config.get("cache_dir"),
             )
-<<<<<<< HEAD
         elif backend_type == "gmail_connector":
             from nexus.backends.gmail_connector import GmailConnectorBackend
 
@@ -242,7 +241,7 @@
                 session_factory=session_factory,
                 max_results=backend_config.get("max_results", 100),
                 labels=backend_config.get("labels", ["INBOX"]),
-=======
+            )
         elif backend_type == "hn_connector":
             from nexus.backends.hn_connector import HNConnectorBackend
 
@@ -256,7 +255,6 @@
                 stories_per_feed=backend_config.get("stories_per_feed", 10),
                 include_comments=backend_config.get("include_comments", True),
                 session_factory=hn_session_factory,
->>>>>>> 8c3198ed
             )
         else:
             raise RuntimeError(f"Unsupported backend type: {backend_type}")
@@ -803,19 +801,25 @@
 
                         result_queue: queue.Queue = queue.Queue()
 
-                        def _sync_worker():
+                        def _sync_worker(
+                            mp: str, ctx: OperationContext | None, rq: queue.Queue
+                        ) -> None:
                             try:
                                 result = self.sync_mount(
-                                    mount_point, recursive=True, dry_run=False, context=sync_context
+                                    mp, recursive=True, dry_run=False, context=ctx
                                 )
-                                result_queue.put(("success", result))
+                                rq.put(("success", result))
                             except Exception as e:
-                                result_queue.put(("error", str(e)))
+                                rq.put(("error", str(e)))
 
                         print(
                             f"[DEBUG-MOUNT-LOOP] Calling sync_mount for {mount_point} with {sync_timeout}s timeout..."
                         )
-                        sync_thread = threading.Thread(target=_sync_worker, daemon=True)
+                        sync_thread = threading.Thread(
+                            target=_sync_worker,
+                            args=(mount_point, sync_context, result_queue),
+                            daemon=True,
+                        )
                         sync_thread.start()
                         sync_thread.join(timeout=sync_timeout)
 
@@ -1405,23 +1409,27 @@
                             cast(list[str], stats["errors"]).append(f"[cache] {error}")
 
                     # Update backend_config with new history_id (for Gmail incremental sync)
-                    if hasattr(cache_result, "history_id") and cache_result.history_id:
-                        if hasattr(self, "mount_manager") and self.mount_manager:
-                            try:
-                                # Get current backend_config and merge in new history_id
-                                mount_config = self.mount_manager.get_mount(mount_point)
-                                if mount_config and "backend_config" in mount_config:
-                                    updated_config = mount_config["backend_config"].copy()
-                                    updated_config["history_id"] = cache_result.history_id
-                                    self.mount_manager.update_mount(
-                                        mount_point=mount_point, backend_config=updated_config
-                                    )
-                                    logger.info(
-                                        f"[SYNC_MOUNT] Updated backend_config with new history_id: "
-                                        f"{cache_result.history_id}"
-                                    )
-                            except Exception as e:
-                                logger.warning(f"[SYNC_MOUNT] Failed to update history_id: {e}")
+                    if (
+                        hasattr(cache_result, "history_id")
+                        and cache_result.history_id
+                        and hasattr(self, "mount_manager")
+                        and self.mount_manager
+                    ):
+                        try:
+                            # Get current backend_config and merge in new history_id
+                            mount_config = self.mount_manager.get_mount(mount_point)
+                            if mount_config and "backend_config" in mount_config:
+                                updated_config = mount_config["backend_config"].copy()
+                                updated_config["history_id"] = cache_result.history_id
+                                self.mount_manager.update_mount(
+                                    mount_point=mount_point, backend_config=updated_config
+                                )
+                                logger.info(
+                                    f"[SYNC_MOUNT] Updated backend_config with new history_id: "
+                                    f"{cache_result.history_id}"
+                                )
+                        except Exception as e:
+                            logger.warning(f"[SYNC_MOUNT] Failed to update history_id: {e}")
 
                     logger.info(
                         f"[SYNC_MOUNT] Content cache sync complete: "
