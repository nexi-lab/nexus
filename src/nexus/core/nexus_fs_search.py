"""Search operations for NexusFS.

This module contains file search and listing operations:
- list: List files in a directory
- glob: Find files matching glob patterns
- grep: Search file contents using regex
- semantic_search: Search files using semantic similarity
"""

from __future__ import annotations

import builtins
import fnmatch
import re
from typing import TYPE_CHECKING, Any

from nexus.core.rpc_decorator import rpc_expose

if TYPE_CHECKING:
    from nexus.core.permissions import OperationContext, PermissionEnforcer
    from nexus.core.permissions_enhanced import EnhancedOperationContext
    from nexus.search.semantic import SemanticSearch
    from nexus.storage.metadata_store import SQLAlchemyMetadataStore


class NexusFSSearchMixin:
    """Mixin providing search operations for NexusFS."""

    # Type hints for attributes that will be provided by NexusFS parent class
    if TYPE_CHECKING:
        metadata: SQLAlchemyMetadataStore
        _enforce_permissions: bool
        _default_context: OperationContext
        _permission_enforcer: PermissionEnforcer
        _semantic_search: SemanticSearch | None

        def _validate_path(self, path: str) -> str: ...
        def _get_backend_directory_entries(self, path: str) -> set[str]: ...
        def read(
            self, path: str, context: OperationContext | None = None, return_metadata: bool = False
        ) -> bytes | dict[str, Any]: ...
        async def ls(
            self, path: str = "/", recursive: bool = False
        ) -> builtins.list[str] | builtins.list[dict[str, Any]]: ...

    @rpc_expose(description="List files in directory")
    def list(
        self,
        path: str = "/",
        recursive: bool = True,
        details: bool = False,
        prefix: str | None = None,
<<<<<<< HEAD
        context: OperationContext | EnhancedOperationContext | None = None,
=======
        show_parsed: bool = True,  # noqa: ARG002
        context: OperationContext | None = None,
>>>>>>> 47b8ea45
    ) -> builtins.list[str] | builtins.list[dict[str, Any]]:
        """
        List files in a directory.

        Supports memory virtual paths since v0.4.0.

        Args:
            path: Directory path to list (default: "/", supports memory paths)
            recursive: If True, list all files recursively; if False, list only direct children (default: True)
            details: If True, return detailed metadata; if False, return paths only (default: False)
            prefix: (Deprecated) Path prefix to filter by - for backward compatibility.
                    When used, lists all files recursively with this prefix.
<<<<<<< HEAD
            context: Operation context with user, permissions, tenant info (uses default if None)
=======
            show_parsed: If True, include parsed virtual views in listing (default: True).
                        Note: Virtual views are added at the RPC layer, not in this method.
            context: Optional operation context for permission filtering (uses default if not provided)
>>>>>>> 47b8ea45

        Returns:
            List of file paths (if details=False) or list of file metadata dicts (if details=True).
            Each metadata dict contains: path, size, modified_at, etag
            Results are filtered by read permission.

        Examples:
            # List all files recursively (default)
            fs.list()  # Returns: ["/file1.txt", "/dir/file2.txt", "/dir/subdir/file3.txt"]

            # List files in root directory only (non-recursive)
            fs.list("/", recursive=False)  # Returns: ["/file1.txt"]

            # List files recursively with details
            fs.list(details=True)  # Returns: [{"path": "/file1.txt", "size": 100, ...}, ...]

            # Old API (deprecated but supported)
            fs.list(prefix="/dir")  # Returns all files under /dir recursively

            # List memories (v0.4.0)
            fs.list("/memory/by-user/alice")  # Returns memory paths for user alice
            fs.list("/workspace/alice/agent1/memory")  # Returns memories for agent1
        """
        # Phase 2 Integration (v0.4.0): Intercept memory paths
        from nexus.core.memory_router import MemoryViewRouter

        if path and MemoryViewRouter.is_memory_path(path):
            return self._list_memory_path(path, details)

        # Handle backward compatibility with old 'prefix' parameter
        if prefix is not None:
            # Old API: list(prefix="/path") - always recursive
            if prefix:
                prefix = self._validate_path(prefix)
            all_files = self.metadata.list(prefix)
            results = all_files
        else:
            # New API: list(path="/", recursive=False)
            # Allow "/" for directory listings (skip validation for root path)
            if path and path != "/":
                path = self._validate_path(path)

            # Ensure path ends with / for directory listing
            if not path.endswith("/"):
                path = path + "/"

            # PERFORMANCE FIX (v0.7.0): Use database-level filtering for non-recursive listings
            # Previous implementation loaded ALL files into memory, then filtered in Python
            # New implementation filters at the database level using SQL LIKE patterns
            #
            # Performance improvement:
            # - Old: Load 10,000 files, filter to 10 → 10,000 rows transferred
            # - New: Query 10 files directly → 10 rows transferred
            results = self.metadata.list(path if path != "/" else "", recursive=recursive)

        # Filter by read permission (v0.3.0)
        if self._enforce_permissions:
            # Use provided context or default
            ctx = context if context is not None else self._default_context
            result_paths = [meta.path for meta in results]
            allowed_paths = self._permission_enforcer.filter_list(result_paths, ctx)  # type: ignore[arg-type]
            # Convert to set for O(1) lookup instead of O(n) - fixes O(n²) performance issue
            allowed_paths_set = set(allowed_paths)
            # Filter results to only include allowed paths
            results = [meta for meta in results if meta.path in allowed_paths_set]

        # Sort by path name
        results.sort(key=lambda m: m.path)

        # Add directories to results (infer from file paths + check backend)
        # This ensures empty directories show up in listings
        directories = set()

        # Extract directories from directory marker files in results (v0.3.9+)
        # These are files with mime_type="inode/directory" created by mkdir
        for meta in results:
            if meta.mime_type == "inode/directory":
                directories.add(meta.path)

        if not recursive:
            # For non-recursive listings, infer immediate subdirectories from file paths
            # We need to query ALL files under the path (recursively) to detect subdirectories,
            # even though we only return direct children files

            # Query all files recursively to infer subdirectories
            all_files = self.metadata.list(path if path != "/" else "", recursive=True)

            for meta in all_files:
                # Get relative path
                rel_path = meta.path[len(path) :] if path != "/" else meta.path[1:]
                # Check if there's a directory component
                if "/" in rel_path:
                    # Extract first directory component
                    dir_name = rel_path.split("/")[0]
                    dir_path = path + dir_name if path != "/" else "/" + dir_name
                    directories.add(dir_path)

            # Check backend for empty directories (directories with no files)
            # This catches newly created directories using the helper method
            backend_dirs = self._get_backend_directory_entries(path)
            directories.update(backend_dirs)

        if details:
            # Filter out directory metadata markers to avoid duplicates
            # Directories are already included in dir_results below
            file_results = [
                {
                    "path": meta.path,
                    "size": meta.size,
                    "modified_at": meta.modified_at,
                    "created_at": meta.created_at,
                    "etag": meta.etag,
                    "mime_type": meta.mime_type,
                    "is_directory": False,
                }
                for meta in results
                if meta.mime_type != "inode/directory"  # Exclude directory metadata markers
            ]

            # Add directory entries
            dir_results = [
                {
                    "path": dir_path,
                    "size": 0,
                    "modified_at": None,
                    "created_at": None,
                    "etag": None,
                    "mime_type": None,
                    "is_directory": True,
                }
                for dir_path in sorted(directories)
            ]

            # Combine and sort
            all_results = file_results + dir_results
            all_results.sort(key=lambda x: str(x["path"]))
            return all_results
        else:
            # Return paths only (filter out directory metadata markers)
            file_paths = [meta.path for meta in results if meta.mime_type != "inode/directory"]
            all_paths = file_paths + sorted(directories)
            all_paths.sort()
            return all_paths

    @rpc_expose(description="Find files by glob pattern")
    def glob(
        self,
        pattern: str,
        path: str = "/",
        context: OperationContext | EnhancedOperationContext | None = None,
    ) -> builtins.list[str]:
        """
        Find files matching a glob pattern.

        Supports standard glob patterns:
        - `*` matches any sequence of characters (except `/`)
        - `**` matches any sequence of characters including `/` (recursive)
        - `?` matches any single character
        - `[...]` matches any character in the brackets

        Args:
            pattern: Glob pattern to match (e.g., "**/*.py", "data/*.csv", "test_*.py")
            path: Base path to search from (default: "/")
            context: Operation context with user, permissions, tenant info (uses default if None)

        Returns:
            List of matching file paths (filtered by read permission), sorted by name

        Examples:
            # Find all Python files recursively
            fs.glob("**/*.py")  # Returns: ["/src/main.py", "/tests/test_foo.py", ...]

            # Find all CSV files in data directory
            fs.glob("*.csv", "/data")  # Returns: ["/data/file1.csv", "/data/file2.csv"]

            # Find all test files
            fs.glob("test_*.py")  # Returns: ["/test_foo.py", "/test_bar.py"]
        """
        # Validate path, but allow "/" for directory operations
        if path and path != "/":
            path = self._validate_path(path)

        # Build full pattern
        if not path.endswith("/"):
            path = path + "/"
        if path == "/":
            full_pattern = pattern
            # Auto-prepend **/ for patterns that look relative
            # (don't start with known namespaces and don't already have **)
            # and have path separators (e.g., "src/*.py" vs "*.py")
            if (
                "**" not in full_pattern
                and not full_pattern.startswith(("workspace/", "shared/", "external/"))
                and "/" in full_pattern
            ):
                full_pattern = "**/" + full_pattern
        else:
            # Remove leading / from path for pattern matching
            base_path = path[1:] if path.startswith("/") else path
            full_pattern = base_path + pattern

        # PERFORMANCE OPTIMIZATION: Use SQL for simple patterns
        # Complex patterns with ** require in-memory regex
        if "**" in full_pattern:
            # Complex pattern - load all files and regex match
            all_files = self.metadata.list("")

            # Convert glob pattern to regex
            # Split by ** to handle recursive matching
            parts = full_pattern.split("**")

            regex_parts = []
            for i, part in enumerate(parts):
                if i > 0:
                    # ** matches zero or more path segments
                    # This can be empty or ".../", so use (?:.*/)? for optional match
                    regex_parts.append("(?:.*/)?")

                # Escape and convert wildcards in this part
                escaped = re.escape(part)
                escaped = escaped.replace(r"\*", "[^/]*")
                escaped = escaped.replace(r"\?", ".")
                escaped = escaped.replace(r"\[", "[").replace(r"\]", "]")

                # Remove leading / from all parts since it's handled by ** or the anchor
                # Note: re.escape() doesn't escape /, so we check for it directly
                while escaped.startswith("/"):
                    escaped = escaped[1:]

                regex_parts.append(escaped)

            regex_pattern = "^/" + "".join(regex_parts) + "$"

            matches = []
            for meta in all_files:
                if re.match(regex_pattern, meta.path):
                    matches.append(meta.path)
        else:
            # Simple pattern - use SQL LIKE for efficiency
            # Convert glob wildcards to SQL LIKE wildcards
            # * -> % (matches any characters)
            # ? -> _ (matches single character)
            sql_pattern = "/" + full_pattern.replace("*", "%").replace("?", "_")

            # Use metadata store's SQL query instead of loading all files
            # This is MUCH faster for large filesystems
            try:
                # Use SQL LIKE query via metadata store
                all_files = self.metadata.list_with_pattern(sql_pattern)
                matches = [meta.path for meta in all_files]
            except AttributeError:
                # Fallback to in-memory matching if list_with_pattern not available
                prefix = path if path != "/" else ""
                all_files = self.metadata.list(prefix)

                matches = []
                for meta in all_files:
                    # Remove leading / for matching
                    file_path = meta.path[1:] if meta.path.startswith("/") else meta.path
                    if fnmatch.fnmatch(file_path, full_pattern):
                        matches.append(meta.path)

        # Filter by read permission
        if self._enforce_permissions:
            ctx = context if context is not None else self._default_context
            matches = self._permission_enforcer.filter_list(matches, ctx)  # type: ignore[arg-type]

        return sorted(matches)

    @rpc_expose(description="Search file contents")
    def grep(
        self,
        pattern: str,
        path: str = "/",
        file_pattern: str | None = None,
        ignore_case: bool = False,
        max_results: int = 1000,
        search_mode: str = "auto",
        context: OperationContext | EnhancedOperationContext | None = None,
    ) -> builtins.list[dict[str, Any]]:
        r"""
        Search file contents using regex patterns.

        Args:
            pattern: Regex pattern to search for in file contents
            path: Base path to search from (default: "/")
            file_pattern: Optional glob pattern to filter files (e.g., "*.py")
            ignore_case: If True, perform case-insensitive search (default: False)
            max_results: Maximum number of results to return (default: 1000)
            search_mode: Content search mode (default: "auto")
                - "auto": Try parsed text first, fallback to raw (default)
                - "parsed": Only search parsed text (skip files without parsed content)
                - "raw": Only search raw file content (skip parsing)
            context: Operation context with user, permissions, tenant info (uses default if None)

        Returns:
            List of match dicts, each containing:
            - file: File path
            - line: Line number (1-indexed)
            - content: Matched line content
            - match: The matched text
            - source: Source type - "parsed" or "raw"

        Examples:
            # Search for "TODO" in all files (auto mode - tries parsed first)
            fs.grep("TODO")
            # Returns: [{"file": "/main.py", "line": 42, "content": "...", "source": "raw"}, ...]

            # Search for function definitions in Python files
            fs.grep(r"def \w+", file_pattern="**/*.py")

            # Search only parsed text from PDFs
            fs.grep("revenue", file_pattern="**/*.pdf", search_mode="parsed")

            # Search only raw content (skip parsing)
            fs.grep("TODO", search_mode="raw")

            # Case-insensitive search
            fs.grep("error", ignore_case=True)
        """
        # Validate path, but allow "/" for directory operations
        if path and path != "/":
            path = self._validate_path(path)

        # Validate search_mode
        valid_modes = {"auto", "parsed", "raw"}
        if search_mode not in valid_modes:
            raise ValueError(
                f"Invalid search_mode: {search_mode}. Must be one of: {', '.join(valid_modes)}"
            )

        # Compile regex pattern
        flags = re.IGNORECASE if ignore_case else 0
        try:
            regex = re.compile(pattern, flags)
        except re.error as e:
            raise ValueError(f"Invalid regex pattern: {e}") from e

        # Get files to search
        files: list[str]
        if file_pattern:
            files = self.glob(file_pattern, path, context=context)
        else:
            # Get all files under path - filter by permissions
            if not path.endswith("/"):
                path = path + "/"
            prefix = path if path != "/" else ""
            all_files = self.metadata.list(prefix)
            files = [meta.path for meta in all_files]

            # Filter by read permission
            if self._enforce_permissions:
                ctx = context if context is not None else self._default_context
                files = self._permission_enforcer.filter_list(files, ctx)  # type: ignore[arg-type]

        # Search through files
        results: list[dict[str, Any]] = []
        for file_path in files:
            if len(results) >= max_results:
                break

            try:
                text: str | None = None
                source: str = "raw"

                # Get parsed text if needed
                if search_mode in ("auto", "parsed"):
                    parsed_text = self.metadata.get_file_metadata(file_path, "parsed_text")
                    if parsed_text:
                        text = parsed_text
                        source = "parsed"

                # Get raw text if needed
                if text is None and search_mode in ("auto", "raw"):
                    # Read raw content with permission context
                    content = self.read(file_path, context=context)  # type: ignore[arg-type]

                    # Type narrowing: when return_metadata=False (default), result is bytes
                    assert isinstance(content, bytes), "Expected bytes from read()"

                    # Try to decode as text
                    try:
                        text = content.decode("utf-8")
                        source = "raw"
                    except UnicodeDecodeError:
                        # Skip binary files
                        continue

                # Skip if no text available
                if text is None:
                    continue

                # Search line by line
                for line_num, line in enumerate(text.splitlines(), start=1):
                    if len(results) >= max_results:
                        break

                    match = regex.search(line)
                    if match:
                        results.append(
                            {
                                "file": file_path,
                                "line": line_num,
                                "content": line,
                                "match": match.group(0),
                                "source": source,
                            }
                        )

            except Exception:
                # Skip files that can't be read
                continue

        return results

    # Semantic Search Methods (v0.4.0)

    async def semantic_search(
        self,
        query: str,
        path: str = "/",
        limit: int = 10,
        filters: dict[str, Any] | None = None,
        search_mode: str = "semantic",
        context: OperationContext | EnhancedOperationContext | None = None,
    ) -> builtins.list[dict[str, Any]]:
        """
        Search documents using natural language queries.

        Supports three search modes:
        - "keyword": Fast keyword search using FTS (no embeddings needed)
        - "semantic": Semantic search using vector embeddings (requires embedding provider)
        - "hybrid": Combines keyword + semantic for best results (requires embedding provider)

        Args:
            query: Natural language query (e.g., "How does authentication work?")
            path: Root path to search (default: all files)
            limit: Maximum number of results (default: 10)
            filters: Optional filters (file_type, etc.)
            search_mode: Search mode - "keyword", "semantic", or "hybrid" (default: "semantic")
            context: Operation context for permission filtering (uses default if None)

        Returns:
            List of search result dicts, each containing (filtered by READ permission):
            - path: File path
            - chunk_index: Index of the chunk in the document
            - chunk_text: Text content of the chunk
            - score: Relevance score (0.0 to 1.0)
            - start_offset: Start offset in the document (optional)
            - end_offset: End offset in the document (optional)

        Examples:
            # Search for information about authentication
            results = await nx.semantic_search("How does authentication work?")

            # Search only in documentation directory
            results = await nx.semantic_search(
                "database migration",
                path="/docs",
                limit=5
            )

            # Search with filters
            results = await nx.semantic_search(
                "error handling",
                filters={"file_type": "python"}
            )

            # Search with specific context (permission filtering)
            from nexus.core.permissions import OperationContext
            ctx = OperationContext(user="alice", groups=["engineering"])
            results = await nx.semantic_search(
                "authentication",
                context=ctx  # Only returns files alice can read
            )

        Raises:
            ValueError: If semantic search is not initialized
        """
        if not hasattr(self, "_semantic_search") or self._semantic_search is None:
            raise ValueError(
                "Semantic search is not initialized. "
                "Initialize with: await nx.initialize_semantic_search()"
            )

        results = await self._semantic_search.search(
            query=query, path=path, limit=limit, filters=filters, search_mode=search_mode
        )

        # Use provided context or default
        ctx = context if context is not None else self._default_context

        # Filter results by READ permission
        if self._enforce_permissions and results:
            # Extract unique file paths from results
            result_paths = list({result.path for result in results})

            # Filter by permission
            allowed_paths = self._permission_enforcer.filter_list(result_paths, ctx)  # type: ignore[arg-type]
            allowed_paths_set = set(allowed_paths)

            # Filter results to only include allowed paths
            results = [r for r in results if r.path in allowed_paths_set]

        return [
            {
                "path": result.path,
                "chunk_index": result.chunk_index,
                "chunk_text": result.chunk_text,
                "score": result.score,
                "start_offset": result.start_offset,
                "end_offset": result.end_offset,
            }
            for result in results
        ]

    async def semantic_search_index(
        self,
        path: str = "/",
        recursive: bool = True,
        context: OperationContext | EnhancedOperationContext | None = None,
    ) -> dict[str, int]:
        """
        Index documents for semantic search.

        This method chunks documents and generates embeddings for semantic search.
        You need to run this before using semantic_search().

        Args:
            path: Path to index (file or directory)
            recursive: If True, index directory recursively (default: True)
            context: Operation context for permission checks (uses default if None)

        Returns:
            Dictionary mapping file paths to number of chunks indexed

        Examples:
            # Index all documents
            await nx.semantic_search_index()

            # Index specific directory
            await nx.semantic_search_index("/docs")

            # Index single file
            await nx.semantic_search_index("/docs/README.md")

            # Index with specific context
            from nexus.core.permissions import OperationContext
            ctx = OperationContext(user="alice", groups=["engineering"])
            await nx.semantic_search_index("/docs", context=ctx)

        Raises:
            ValueError: If semantic search is not initialized
            PermissionError: If user doesn't have READ permission on files
        """
        if not hasattr(self, "_semantic_search") or self._semantic_search is None:
            raise ValueError(
                "Semantic search is not initialized. "
                "Initialize with: await nx.initialize_semantic_search()"
            )

        # Use provided context or default
        ctx = context if context is not None else self._default_context

        # Check if path is a file or directory
        try:
            # Try to read as file (with context for permission check)
            self.read(path, context=ctx)  # type: ignore[arg-type]
            # It's a file, index it
            num_chunks = await self._semantic_search.index_document(path)
            return {path: num_chunks}
        except Exception:
            # It's a directory or doesn't exist
            pass

        # Index directory
        if recursive:
            return await self._semantic_search.index_directory(path)
        else:
            # Index only direct files in directory (with context for permission filtering)
            files = self.list(path, recursive=False, context=ctx)
            results: dict[str, int] = {}
            for item in files:
                file_path = item["name"] if isinstance(item, dict) else item
                if not file_path.endswith("/"):  # Skip directories
                    try:
                        num_chunks = await self._semantic_search.index_document(file_path)
                        results[file_path] = num_chunks
                    except Exception:
                        results[file_path] = -1  # Indicate error
            return results

    async def semantic_search_stats(
        self,
        _context: OperationContext | None = None,
    ) -> dict[str, Any]:
        """
        Get semantic search indexing statistics.

        Args:
            context: Operation context (uses default if None) - included for API consistency

        Returns:
            Dictionary with statistics:
            - total_chunks: Total number of indexed chunks
            - indexed_files: Number of indexed files
            - collection_name: Name of the vector collection
            - embedding_model: Name of the embedding model
            - chunk_size: Chunk size in tokens
            - chunk_strategy: Chunking strategy

        Examples:
            stats = await nx.semantic_search_stats()
            print(f"Indexed {stats['indexed_files']} files with {stats['total_chunks']} chunks")

        Raises:
            ValueError: If semantic search is not initialized
        """
        if not hasattr(self, "_semantic_search") or self._semantic_search is None:
            raise ValueError(
                "Semantic search is not initialized. "
                "Initialize with: await nx.initialize_semantic_search()"
            )

        return await self._semantic_search.get_index_stats()

    async def initialize_semantic_search(
        self,
        embedding_provider: str | None = None,
        embedding_model: str | None = None,
        api_key: str | None = None,
        chunk_size: int = 1024,
        chunk_strategy: str = "semantic",
    ) -> None:
        """
        Initialize semantic search engine.

        This method must be called before using semantic search features.
        Uses existing database (SQLite/PostgreSQL) with native vector extensions.

        Args:
            embedding_provider: Provider name ("openai", "voyage") or None for keyword-only
            embedding_model: Model name (uses provider default if None)
            api_key: API key for the embedding provider (if using remote provider)
            chunk_size: Chunk size in tokens (default: 1024)
            chunk_strategy: Chunking strategy ("fixed", "semantic", "overlapping")

        Examples:
            # Keyword-only search (no embeddings, no extra dependencies)
            await nx.initialize_semantic_search()

            # Semantic search with OpenAI (recommended, lightweight, requires API key)
            await nx.initialize_semantic_search(
                embedding_provider="openai",
                api_key="your-api-key"
            )

            # Semantic search with Voyage AI (specialized embeddings)
            await nx.initialize_semantic_search(
                embedding_provider="voyage",
                api_key="your-api-key"
            )

            # Custom chunk size
            await nx.initialize_semantic_search(
                chunk_size=2048,
                chunk_strategy="overlapping"
            )
        """
        from nexus.search.chunking import ChunkStrategy
        from nexus.search.semantic import SemanticSearch

        # Create embedding provider (optional)
        emb_provider = None
        if embedding_provider:
            from nexus.search.embeddings import create_embedding_provider

            emb_provider = create_embedding_provider(
                provider=embedding_provider, model=embedding_model, api_key=api_key
            )

        # Map string to enum
        strategy_map = {
            "fixed": ChunkStrategy.FIXED,
            "semantic": ChunkStrategy.SEMANTIC,
            "overlapping": ChunkStrategy.OVERLAPPING,
        }
        chunk_strat = strategy_map.get(chunk_strategy, ChunkStrategy.SEMANTIC)

        # Create semantic search instance (uses existing database)
        self._semantic_search = SemanticSearch(
            nx=self,  # type: ignore[arg-type]
            embedding_provider=emb_provider,
            chunk_size=chunk_size,
            chunk_strategy=chunk_strat,
        )

        # Initialize vector extensions and FTS tables
        self._semantic_search.initialize()

    def _list_memory_path(
        self, path: str, details: bool = False
    ) -> builtins.list[str] | builtins.list[dict[str, Any]]:
        """List memories via virtual path (Phase 2 Integration v0.4.0).

        Args:
            path: Memory virtual path.
            details: If True, return detailed metadata.

        Returns:
            List of memory paths or metadata dicts.
        """
        from nexus.core.entity_registry import EntityRegistry
        from nexus.core.memory_router import MemoryViewRouter

        # Parse path to extract filters
        parts = [p for p in path.split("/") if p]

        # Extract entity IDs from path
        session = self.metadata.SessionLocal()
        try:
            registry = EntityRegistry(session)
            router = MemoryViewRouter(session, registry)

            # Extract IDs using entity registry
            ids = registry.extract_ids_from_path_parts(parts)

            # Query memories
            memories = router.query_memories(
                tenant_id=ids.get("tenant_id"),
                user_id=ids.get("user_id"),
                agent_id=ids.get("agent_id"),
            )

            if details:
                # Return detailed metadata
                detail_results: builtins.list[dict[str, Any]] = []
                for mem in memories:
                    # Use first virtual path as canonical
                    paths = router.get_virtual_paths(mem)
                    mem_path = paths[0] if paths else f"/objs/memory/{mem.memory_id}"

                    detail_results.append(
                        {
                            "path": mem_path,
                            "size": len(self.backend.read_content(mem.content_hash)),  # type: ignore[attr-defined]
                            "modified_at": mem.created_at,
                            "etag": mem.content_hash,
                        }
                    )
                return detail_results
            else:
                # Return paths only
                path_results: builtins.list[str] = []
                for mem in memories:
                    paths = router.get_virtual_paths(mem)
                    # Return the most relevant path based on query
                    if paths:
                        path_results.append(paths[0])
                return path_results

        finally:
            session.close()<|MERGE_RESOLUTION|>--- conflicted
+++ resolved
@@ -18,7 +18,6 @@
 
 if TYPE_CHECKING:
     from nexus.core.permissions import OperationContext, PermissionEnforcer
-    from nexus.core.permissions_enhanced import EnhancedOperationContext
     from nexus.search.semantic import SemanticSearch
     from nexus.storage.metadata_store import SQLAlchemyMetadataStore
 
@@ -50,12 +49,8 @@
         recursive: bool = True,
         details: bool = False,
         prefix: str | None = None,
-<<<<<<< HEAD
-        context: OperationContext | EnhancedOperationContext | None = None,
-=======
         show_parsed: bool = True,  # noqa: ARG002
         context: OperationContext | None = None,
->>>>>>> 47b8ea45
     ) -> builtins.list[str] | builtins.list[dict[str, Any]]:
         """
         List files in a directory.
@@ -68,13 +63,9 @@
             details: If True, return detailed metadata; if False, return paths only (default: False)
             prefix: (Deprecated) Path prefix to filter by - for backward compatibility.
                     When used, lists all files recursively with this prefix.
-<<<<<<< HEAD
-            context: Operation context with user, permissions, tenant info (uses default if None)
-=======
             show_parsed: If True, include parsed virtual views in listing (default: True).
                         Note: Virtual views are added at the RPC layer, not in this method.
             context: Optional operation context for permission filtering (uses default if not provided)
->>>>>>> 47b8ea45
 
         Returns:
             List of file paths (if details=False) or list of file metadata dicts (if details=True).
@@ -113,33 +104,36 @@
             results = all_files
         else:
             # New API: list(path="/", recursive=False)
-            # Allow "/" for directory listings (skip validation for root path)
-            if path and path != "/":
+            if path:
                 path = self._validate_path(path)
 
             # Ensure path ends with / for directory listing
             if not path.endswith("/"):
                 path = path + "/"
 
-            # PERFORMANCE FIX (v0.7.0): Use database-level filtering for non-recursive listings
-            # Previous implementation loaded ALL files into memory, then filtered in Python
-            # New implementation filters at the database level using SQL LIKE patterns
-            #
-            # Performance improvement:
-            # - Old: Load 10,000 files, filter to 10 → 10,000 rows transferred
-            # - New: Query 10 files directly → 10 rows transferred
-            results = self.metadata.list(path if path != "/" else "", recursive=recursive)
+            # Get all files with this prefix
+            all_files = self.metadata.list(path if path != "/" else "")
+
+            if recursive:
+                # Include all files under this path
+                results = all_files
+            else:
+                # Only include files directly in this directory (no subdirectories)
+                results = []
+                for meta in all_files:
+                    # Remove the prefix to get relative path
+                    rel_path = meta.path[len(path) :] if path != "/" else meta.path[1:]
+                    # If there's no "/" in the relative path, it's in this directory
+                    if "/" not in rel_path:
+                        results.append(meta)
 
         # Filter by read permission (v0.3.0)
         if self._enforce_permissions:
-            # Use provided context or default
-            ctx = context if context is not None else self._default_context
+            ctx = context or self._default_context
             result_paths = [meta.path for meta in results]
-            allowed_paths = self._permission_enforcer.filter_list(result_paths, ctx)  # type: ignore[arg-type]
-            # Convert to set for O(1) lookup instead of O(n) - fixes O(n²) performance issue
-            allowed_paths_set = set(allowed_paths)
+            allowed_paths = self._permission_enforcer.filter_list(result_paths, ctx)
             # Filter results to only include allowed paths
-            results = [meta for meta in results if meta.path in allowed_paths_set]
+            results = [meta for meta in results if meta.path in allowed_paths]
 
         # Sort by path name
         results.sort(key=lambda m: m.path)
@@ -156,13 +150,11 @@
 
         if not recursive:
             # For non-recursive listings, infer immediate subdirectories from file paths
-            # We need to query ALL files under the path (recursively) to detect subdirectories,
-            # even though we only return direct children files
-
-            # Query all files recursively to infer subdirectories
-            all_files = self.metadata.list(path if path != "/" else "", recursive=True)
-
-            for meta in all_files:
+            base_path = path if path != "/" else ""
+
+            # Get all files to infer directories
+            all_files_for_dirs = self.metadata.list(base_path)
+            for meta in all_files_for_dirs:
                 # Get relative path
                 rel_path = meta.path[len(path) :] if path != "/" else meta.path[1:]
                 # Check if there's a directory component
@@ -220,12 +212,7 @@
             return all_paths
 
     @rpc_expose(description="Find files by glob pattern")
-    def glob(
-        self,
-        pattern: str,
-        path: str = "/",
-        context: OperationContext | EnhancedOperationContext | None = None,
-    ) -> builtins.list[str]:
+    def glob(self, pattern: str, path: str = "/") -> builtins.list[str]:
         """
         Find files matching a glob pattern.
 
@@ -238,10 +225,9 @@
         Args:
             pattern: Glob pattern to match (e.g., "**/*.py", "data/*.csv", "test_*.py")
             path: Base path to search from (default: "/")
-            context: Operation context with user, permissions, tenant info (uses default if None)
 
         Returns:
-            List of matching file paths (filtered by read permission), sorted by name
+            List of matching file paths, sorted by name
 
         Examples:
             # Find all Python files recursively
@@ -253,9 +239,11 @@
             # Find all test files
             fs.glob("test_*.py")  # Returns: ["/test_foo.py", "/test_bar.py"]
         """
-        # Validate path, but allow "/" for directory operations
-        if path and path != "/":
+        if path:
             path = self._validate_path(path)
+
+        # Get all files
+        all_files = self.metadata.list("")
 
         # Build full pattern
         if not path.endswith("/"):
@@ -276,12 +264,9 @@
             base_path = path[1:] if path.startswith("/") else path
             full_pattern = base_path + pattern
 
-        # PERFORMANCE OPTIMIZATION: Use SQL for simple patterns
-        # Complex patterns with ** require in-memory regex
+        # Match files against pattern
+        # Handle ** for recursive matching
         if "**" in full_pattern:
-            # Complex pattern - load all files and regex match
-            all_files = self.metadata.list("")
-
             # Convert glob pattern to regex
             # Split by ** to handle recursive matching
             parts = full_pattern.split("**")
@@ -313,34 +298,13 @@
                 if re.match(regex_pattern, meta.path):
                     matches.append(meta.path)
         else:
-            # Simple pattern - use SQL LIKE for efficiency
-            # Convert glob wildcards to SQL LIKE wildcards
-            # * -> % (matches any characters)
-            # ? -> _ (matches single character)
-            sql_pattern = "/" + full_pattern.replace("*", "%").replace("?", "_")
-
-            # Use metadata store's SQL query instead of loading all files
-            # This is MUCH faster for large filesystems
-            try:
-                # Use SQL LIKE query via metadata store
-                all_files = self.metadata.list_with_pattern(sql_pattern)
-                matches = [meta.path for meta in all_files]
-            except AttributeError:
-                # Fallback to in-memory matching if list_with_pattern not available
-                prefix = path if path != "/" else ""
-                all_files = self.metadata.list(prefix)
-
-                matches = []
-                for meta in all_files:
-                    # Remove leading / for matching
-                    file_path = meta.path[1:] if meta.path.startswith("/") else meta.path
-                    if fnmatch.fnmatch(file_path, full_pattern):
-                        matches.append(meta.path)
-
-        # Filter by read permission
-        if self._enforce_permissions:
-            ctx = context if context is not None else self._default_context
-            matches = self._permission_enforcer.filter_list(matches, ctx)  # type: ignore[arg-type]
+            # Use fnmatch for simpler patterns
+            matches = []
+            for meta in all_files:
+                # Remove leading / for matching
+                file_path = meta.path[1:] if meta.path.startswith("/") else meta.path
+                if fnmatch.fnmatch(file_path, full_pattern):
+                    matches.append(meta.path)
 
         return sorted(matches)
 
@@ -353,7 +317,6 @@
         ignore_case: bool = False,
         max_results: int = 1000,
         search_mode: str = "auto",
-        context: OperationContext | EnhancedOperationContext | None = None,
     ) -> builtins.list[dict[str, Any]]:
         r"""
         Search file contents using regex patterns.
@@ -368,7 +331,6 @@
                 - "auto": Try parsed text first, fallback to raw (default)
                 - "parsed": Only search parsed text (skip files without parsed content)
                 - "raw": Only search raw file content (skip parsing)
-            context: Operation context with user, permissions, tenant info (uses default if None)
 
         Returns:
             List of match dicts, each containing:
@@ -395,8 +357,7 @@
             # Case-insensitive search
             fs.grep("error", ignore_case=True)
         """
-        # Validate path, but allow "/" for directory operations
-        if path and path != "/":
+        if path:
             path = self._validate_path(path)
 
         # Validate search_mode
@@ -416,19 +377,14 @@
         # Get files to search
         files: list[str]
         if file_pattern:
-            files = self.glob(file_pattern, path, context=context)
+            files = self.glob(file_pattern, path)
         else:
-            # Get all files under path - filter by permissions
+            # Get all files under path
             if not path.endswith("/"):
                 path = path + "/"
             prefix = path if path != "/" else ""
             all_files = self.metadata.list(prefix)
             files = [meta.path for meta in all_files]
-
-            # Filter by read permission
-            if self._enforce_permissions:
-                ctx = context if context is not None else self._default_context
-                files = self._permission_enforcer.filter_list(files, ctx)  # type: ignore[arg-type]
 
         # Search through files
         results: list[dict[str, Any]] = []
@@ -449,8 +405,8 @@
 
                 # Get raw text if needed
                 if text is None and search_mode in ("auto", "raw"):
-                    # Read raw content with permission context
-                    content = self.read(file_path, context=context)  # type: ignore[arg-type]
+                    # Read raw content
+                    content = self.read(file_path)
 
                     # Type narrowing: when return_metadata=False (default), result is bytes
                     assert isinstance(content, bytes), "Expected bytes from read()"
@@ -499,7 +455,6 @@
         limit: int = 10,
         filters: dict[str, Any] | None = None,
         search_mode: str = "semantic",
-        context: OperationContext | EnhancedOperationContext | None = None,
     ) -> builtins.list[dict[str, Any]]:
         """
         Search documents using natural language queries.
@@ -515,10 +470,9 @@
             limit: Maximum number of results (default: 10)
             filters: Optional filters (file_type, etc.)
             search_mode: Search mode - "keyword", "semantic", or "hybrid" (default: "semantic")
-            context: Operation context for permission filtering (uses default if None)
 
         Returns:
-            List of search result dicts, each containing (filtered by READ permission):
+            List of search result dicts, each containing:
             - path: File path
             - chunk_index: Index of the chunk in the document
             - chunk_text: Text content of the chunk
@@ -543,14 +497,6 @@
                 filters={"file_type": "python"}
             )
 
-            # Search with specific context (permission filtering)
-            from nexus.core.permissions import OperationContext
-            ctx = OperationContext(user="alice", groups=["engineering"])
-            results = await nx.semantic_search(
-                "authentication",
-                context=ctx  # Only returns files alice can read
-            )
-
         Raises:
             ValueError: If semantic search is not initialized
         """
@@ -563,21 +509,6 @@
         results = await self._semantic_search.search(
             query=query, path=path, limit=limit, filters=filters, search_mode=search_mode
         )
-
-        # Use provided context or default
-        ctx = context if context is not None else self._default_context
-
-        # Filter results by READ permission
-        if self._enforce_permissions and results:
-            # Extract unique file paths from results
-            result_paths = list({result.path for result in results})
-
-            # Filter by permission
-            allowed_paths = self._permission_enforcer.filter_list(result_paths, ctx)  # type: ignore[arg-type]
-            allowed_paths_set = set(allowed_paths)
-
-            # Filter results to only include allowed paths
-            results = [r for r in results if r.path in allowed_paths_set]
 
         return [
             {
@@ -592,10 +523,7 @@
         ]
 
     async def semantic_search_index(
-        self,
-        path: str = "/",
-        recursive: bool = True,
-        context: OperationContext | EnhancedOperationContext | None = None,
+        self, path: str = "/", recursive: bool = True
     ) -> dict[str, int]:
         """
         Index documents for semantic search.
@@ -606,7 +534,6 @@
         Args:
             path: Path to index (file or directory)
             recursive: If True, index directory recursively (default: True)
-            context: Operation context for permission checks (uses default if None)
 
         Returns:
             Dictionary mapping file paths to number of chunks indexed
@@ -621,14 +548,8 @@
             # Index single file
             await nx.semantic_search_index("/docs/README.md")
 
-            # Index with specific context
-            from nexus.core.permissions import OperationContext
-            ctx = OperationContext(user="alice", groups=["engineering"])
-            await nx.semantic_search_index("/docs", context=ctx)
-
         Raises:
             ValueError: If semantic search is not initialized
-            PermissionError: If user doesn't have READ permission on files
         """
         if not hasattr(self, "_semantic_search") or self._semantic_search is None:
             raise ValueError(
@@ -636,13 +557,10 @@
                 "Initialize with: await nx.initialize_semantic_search()"
             )
 
-        # Use provided context or default
-        ctx = context if context is not None else self._default_context
-
         # Check if path is a file or directory
         try:
-            # Try to read as file (with context for permission check)
-            self.read(path, context=ctx)  # type: ignore[arg-type]
+            # Try to read as file
+            self.read(path)
             # It's a file, index it
             num_chunks = await self._semantic_search.index_document(path)
             return {path: num_chunks}
@@ -654,8 +572,8 @@
         if recursive:
             return await self._semantic_search.index_directory(path)
         else:
-            # Index only direct files in directory (with context for permission filtering)
-            files = self.list(path, recursive=False, context=ctx)
+            # Index only direct files in directory
+            files = self.list(path, recursive=False)
             results: dict[str, int] = {}
             for item in files:
                 file_path = item["name"] if isinstance(item, dict) else item
@@ -667,15 +585,9 @@
                         results[file_path] = -1  # Indicate error
             return results
 
-    async def semantic_search_stats(
-        self,
-        _context: OperationContext | None = None,
-    ) -> dict[str, Any]:
+    async def semantic_search_stats(self) -> dict[str, Any]:
         """
         Get semantic search indexing statistics.
-
-        Args:
-            context: Operation context (uses default if None) - included for API consistency
 
         Returns:
             Dictionary with statistics:
