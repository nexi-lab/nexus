--- conflicted
+++ resolved
@@ -29,12 +29,8 @@
 
     # Type hints for attributes that will be provided by NexusFS parent class
     if TYPE_CHECKING:
-<<<<<<< HEAD
         from nexus.core.mount_router import MountRouter
-        from nexus.core.permissions_enhanced import EnhancedPermissionEnforcer
-=======
         from nexus.core.permissions import PermissionEnforcer
->>>>>>> b23e94c9
 
         metadata: SQLAlchemyMetadataStore
         router: MountRouter
