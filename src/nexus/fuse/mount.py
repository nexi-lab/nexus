"""FUSE mount management for Nexus filesystem.

This module provides the high-level interface for mounting Nexus as a
FUSE filesystem, including mount mode management and lifecycle control.
"""

from __future__ import annotations

import logging
import threading
from enum import Enum
from pathlib import Path
from typing import TYPE_CHECKING

from fuse import FUSE

if TYPE_CHECKING:
    from nexus.core.filesystem import NexusFilesystem
    from nexus.core.permissions import OperationContext

from nexus.fuse.operations import NexusFUSEOperations

logger = logging.getLogger(__name__)


class MountMode(Enum):
    """Mount mode for FUSE filesystem.

    - BINARY: Return raw file content (no parsing)
    - TEXT: Parse all files and return text representation
    - SMART: Auto-detect file type and return appropriate format
    """

    BINARY = "binary"
    TEXT = "text"
    SMART = "smart"


class NexusFUSE:
    """FUSE mount manager for Nexus filesystem.

    This class manages the lifecycle of a FUSE mount, including starting,
    stopping, and monitoring the mount.

    Example:
        >>> from nexus import connect
        >>> from nexus.fuse import NexusFUSE, MountMode
        >>>
        >>> nx = connect(config={"data_dir": "./nexus-data"})
        >>> fuse = NexusFUSE(nx, "/mnt/nexus", mode=MountMode.SMART)
        >>> fuse.mount(foreground=False)
        >>> # ... use filesystem ...
        >>> fuse.unmount()
    """

    def __init__(
        self,
        nexus_fs: NexusFilesystem,
        mount_point: str,
        mode: MountMode = MountMode.SMART,
        cache_config: dict[str, int | bool] | None = None,
        default_context: OperationContext | None = None,
        uid_mapping: dict[int, OperationContext] | None = None,
    ) -> None:
        """Initialize FUSE mount manager.

        Args:
            nexus_fs: Nexus filesystem instance to mount
            mount_point: Local path to mount the filesystem
            mode: Mount mode (binary, text, or smart)
            cache_config: Optional cache configuration dict with keys:
                         - attr_cache_size: int (default: 1024)
                         - attr_cache_ttl: int (default: 60)
                         - content_cache_size: int (default: 100)
                         - parsed_cache_size: int (default: 50)
                         - enable_metrics: bool (default: False)
            default_context: Default operation context for all FUSE operations.
                           All file operations will be performed as this user/subject.
                           If None, uses nexus_fs.default_context.
            uid_mapping: Optional mapping from OS UID to OperationContext for
                        multi-user FUSE mounts. If provided, FUSE will use
                        the context for the calling UID instead of default_context.
        """
        self.nexus_fs = nexus_fs
        self.mount_point = Path(mount_point)
        self.mode = mode
        self.cache_config = cache_config
        self.default_context = default_context
        self.uid_mapping = uid_mapping
        self.fuse: FUSE | None = None
        self._mount_thread: threading.Thread | None = None
        self._mounted = False

    def mount(
        self,
        foreground: bool = True,
        allow_other: bool = False,
        debug: bool = False,
    ) -> None:
        """Mount the Nexus filesystem.

        Args:
            foreground: If True, run in foreground (blocking); if False, run in background
            allow_other: If True, allow other users to access the mount
            debug: If True, enable FUSE debug output

        Raises:
            RuntimeError: If already mounted or mount fails
            FileNotFoundError: If mount point doesn't exist
        """
        if self._mounted:
            raise RuntimeError("Filesystem is already mounted")

        # Ensure mount point exists
        if not self.mount_point.exists():
            raise FileNotFoundError(f"Mount point does not exist: {self.mount_point}")

        # Check if mount point is a directory
        if not self.mount_point.is_dir():
            raise ValueError(f"Mount point is not a directory: {self.mount_point}")

        # Check if mount point is empty
        if list(self.mount_point.iterdir()):
            logger.warning(f"Mount point is not empty: {self.mount_point}")

        # Create FUSE operations
<<<<<<< HEAD
        operations = NexusFUSEOperations(
            self.nexus_fs,
            self.mode,
            self.auto_parse,
            self.cache_config,
        )
=======
        operations = NexusFUSEOperations(self.nexus_fs, self.mode, self.cache_config)
>>>>>>> 47b8ea45

        # Build FUSE options
        # Note: Always use foreground=True because we handle backgrounding ourselves via threading
        fuse_options: dict[str, bool | str | int] = {
            "nothreads": False,
            "foreground": True,  # Always run FUSE in foreground mode (within our thread)
            "debug": debug,
        }

        if allow_other:
            fuse_options["allow_other"] = True

        # Add macOS-specific options to prevent Spotlight indexing and reduce overhead
        # These options tell macOS not to index the filesystem and disable extended attributes
        import platform

        if platform.system() == "Darwin":  # macOS
            logger.info("Applying macOS-specific FUSE options to reduce Spotlight indexing")
            fuse_options.update(
                {
                    "volname": "Nexus",  # Custom volume name
                    "noappledouble": True,  # Disable ._* AppleDouble files
                    "noapplexattr": True,  # Disable extended attributes
                    "daemon_timeout": 600,  # Keep daemon alive longer
                    "auto_cache": True,  # Enable automatic kernel caching
                }
            )
            logger.info(f"FUSE options: {fuse_options}")

        # Mount filesystem
        logger.info(f"Mounting Nexus to {self.mount_point} (mode={self.mode.value})")

        if foreground:
            # Run in foreground (blocking)
            self._mounted = True
            try:
                self.fuse = FUSE(
                    operations,
                    str(self.mount_point),
                    **fuse_options,
                )
            finally:
                self._mounted = False
        else:
            # Run in background thread
            def mount_thread() -> None:
                try:
                    self.fuse = FUSE(
                        operations,
                        str(self.mount_point),
                        **fuse_options,
                    )
                except Exception as e:
                    logger.error(f"FUSE mount error: {e}")
                finally:
                    self._mounted = False

            # Use daemon=False so the thread keeps the process alive
            self._mount_thread = threading.Thread(target=mount_thread, daemon=False)
            self._mount_thread.start()
            self._mounted = True

            # Wait a bit to ensure mount succeeds
            import time

            time.sleep(1)

            if not self._mounted:
                raise RuntimeError("Failed to mount filesystem")

            logger.info(f"Mounted Nexus to {self.mount_point} (background)")

    def unmount(self) -> None:
        """Unmount the filesystem.

        Raises:
            RuntimeError: If not mounted
        """
        if not self._mounted:
            raise RuntimeError("Filesystem is not mounted")

        logger.info(f"Unmounting {self.mount_point}")

        # Use platform-specific unmount command
        import platform
        import subprocess

        system = platform.system()

        try:
            if system == "Darwin":  # macOS
                subprocess.run(
                    ["umount", str(self.mount_point)],
                    check=True,
                    capture_output=True,
                )
            elif system == "Linux":
                subprocess.run(
                    ["fusermount", "-u", str(self.mount_point)],
                    check=True,
                    capture_output=True,
                )
            else:
                raise RuntimeError(f"Unsupported platform: {system}")

            self._mounted = False
            logger.info(f"Unmounted {self.mount_point}")
        except subprocess.CalledProcessError as e:
            logger.error(f"Failed to unmount: {e.stderr.decode()}")
            raise RuntimeError(f"Failed to unmount: {e.stderr.decode()}") from e

    def is_mounted(self) -> bool:
        """Check if filesystem is currently mounted.

        Returns:
            True if mounted, False otherwise
        """
        return self._mounted

    def wait(self) -> None:
        """Wait for the mount thread to finish.

        This is useful when running in background mode to keep the
        process alive.
        """
        if self._mount_thread and self._mount_thread.is_alive():
            self._mount_thread.join()

    def __enter__(self) -> NexusFUSE:
        """Context manager entry."""
        return self

    def __exit__(self, exc_type: type, exc_val: Exception, exc_tb: object) -> None:
        """Context manager exit."""
        if self._mounted:
            try:
                self.unmount()
            except Exception as e:
                logger.error(f"Error unmounting in context manager: {e}")


def mount_nexus(
    nexus_fs: NexusFilesystem,
    mount_point: str,
    mode: str = "smart",
    foreground: bool = True,
    allow_other: bool = False,
    debug: bool = False,
    cache_config: dict[str, int | bool] | None = None,
    default_context: OperationContext | None = None,
    uid_mapping: dict[int, OperationContext] | None = None,
) -> NexusFUSE:
    """Convenience function to mount Nexus filesystem.

    Args:
        nexus_fs: Nexus filesystem instance
        mount_point: Local path to mount
        mode: Mount mode ("binary", "text", or "smart")
        foreground: Run in foreground (blocking)
        allow_other: Allow other users to access the mount
        debug: Enable FUSE debug output
        cache_config: Optional cache configuration dict with keys:
                     - attr_cache_size: int (default: 1024)
                     - attr_cache_ttl: int (default: 60)
                     - content_cache_size: int (default: 100)
                     - parsed_cache_size: int (default: 50)
                     - enable_metrics: bool (default: False)
        default_context: Default operation context for all FUSE operations.
                        All file operations will be performed as this user/subject.
                        If None, uses nexus_fs.default_context.
        uid_mapping: Optional mapping from OS UID to OperationContext for
                    multi-user FUSE mounts. Format: {uid: OperationContext(...)}

    Returns:
        NexusFUSE instance

    Example:
        >>> from nexus import connect
        >>> from nexus.fuse import mount_nexus
        >>> from nexus.core.permissions import OperationContext
        >>>
        >>> nx = connect(config={"data_dir": "./nexus-data"})
        >>>
<<<<<<< HEAD
        >>> # Single-user mount with explicit context
        >>> ctx = OperationContext(
        ...     subject_type="user",
        ...     subject_id="alice",
        ...     tenant_id="org_acme"
        ... )
        >>> fuse = mount_nexus(nx, "/mnt/nexus", default_context=ctx, foreground=False)
        >>>
        >>> # Multi-user mount with UID mapping
        >>> uid_mapping = {
        ...     1000: OperationContext(subject_type="user", subject_id="alice", tenant_id="org_acme"),
        ...     1001: OperationContext(subject_type="user", subject_id="bob", tenant_id="org_acme"),
=======
        >>> # Mount with virtual parsed views
        >>> fuse = mount_nexus(nx, "/mnt/nexus", mode="smart", foreground=False)
        >>> # cat /mnt/nexus/file.xlsx → binary content
        >>> # cat /mnt/nexus/file_parsed.xlsx.md → parsed markdown
        >>>
        >>> # Custom cache configuration
        >>> cache_config = {
        ...     "attr_cache_size": 2048,
        ...     "attr_cache_ttl": 120,
        ...     "enable_metrics": True
>>>>>>> 47b8ea45
        ... }
        >>> fuse = mount_nexus(nx, "/mnt/nexus", uid_mapping=uid_mapping, foreground=False)
    """
    # Parse mode
    mode_enum = MountMode(mode.lower())

    # Create and mount
<<<<<<< HEAD
    fuse = NexusFUSE(
        nexus_fs,
        mount_point,
        mode=mode_enum,
        auto_parse=auto_parse,
        cache_config=cache_config,
        default_context=default_context,
        uid_mapping=uid_mapping,
    )
=======
    fuse = NexusFUSE(nexus_fs, mount_point, mode=mode_enum, cache_config=cache_config)
>>>>>>> 47b8ea45
    fuse.mount(foreground=foreground, allow_other=allow_other, debug=debug)

    return fuse<|MERGE_RESOLUTION|>--- conflicted
+++ resolved
@@ -16,7 +16,6 @@
 
 if TYPE_CHECKING:
     from nexus.core.filesystem import NexusFilesystem
-    from nexus.core.permissions import OperationContext
 
 from nexus.fuse.operations import NexusFUSEOperations
 
@@ -59,8 +58,6 @@
         mount_point: str,
         mode: MountMode = MountMode.SMART,
         cache_config: dict[str, int | bool] | None = None,
-        default_context: OperationContext | None = None,
-        uid_mapping: dict[int, OperationContext] | None = None,
     ) -> None:
         """Initialize FUSE mount manager.
 
@@ -74,19 +71,11 @@
                          - content_cache_size: int (default: 100)
                          - parsed_cache_size: int (default: 50)
                          - enable_metrics: bool (default: False)
-            default_context: Default operation context for all FUSE operations.
-                           All file operations will be performed as this user/subject.
-                           If None, uses nexus_fs.default_context.
-            uid_mapping: Optional mapping from OS UID to OperationContext for
-                        multi-user FUSE mounts. If provided, FUSE will use
-                        the context for the calling UID instead of default_context.
         """
         self.nexus_fs = nexus_fs
         self.mount_point = Path(mount_point)
         self.mode = mode
         self.cache_config = cache_config
-        self.default_context = default_context
-        self.uid_mapping = uid_mapping
         self.fuse: FUSE | None = None
         self._mount_thread: threading.Thread | None = None
         self._mounted = False
@@ -124,16 +113,7 @@
             logger.warning(f"Mount point is not empty: {self.mount_point}")
 
         # Create FUSE operations
-<<<<<<< HEAD
-        operations = NexusFUSEOperations(
-            self.nexus_fs,
-            self.mode,
-            self.auto_parse,
-            self.cache_config,
-        )
-=======
         operations = NexusFUSEOperations(self.nexus_fs, self.mode, self.cache_config)
->>>>>>> 47b8ea45
 
         # Build FUSE options
         # Note: Always use foreground=True because we handle backgrounding ourselves via threading
@@ -283,8 +263,6 @@
     allow_other: bool = False,
     debug: bool = False,
     cache_config: dict[str, int | bool] | None = None,
-    default_context: OperationContext | None = None,
-    uid_mapping: dict[int, OperationContext] | None = None,
 ) -> NexusFUSE:
     """Convenience function to mount Nexus filesystem.
 
@@ -301,11 +279,6 @@
                      - content_cache_size: int (default: 100)
                      - parsed_cache_size: int (default: 50)
                      - enable_metrics: bool (default: False)
-        default_context: Default operation context for all FUSE operations.
-                        All file operations will be performed as this user/subject.
-                        If None, uses nexus_fs.default_context.
-        uid_mapping: Optional mapping from OS UID to OperationContext for
-                    multi-user FUSE mounts. Format: {uid: OperationContext(...)}
 
     Returns:
         NexusFUSE instance
@@ -313,24 +286,9 @@
     Example:
         >>> from nexus import connect
         >>> from nexus.fuse import mount_nexus
-        >>> from nexus.core.permissions import OperationContext
         >>>
         >>> nx = connect(config={"data_dir": "./nexus-data"})
         >>>
-<<<<<<< HEAD
-        >>> # Single-user mount with explicit context
-        >>> ctx = OperationContext(
-        ...     subject_type="user",
-        ...     subject_id="alice",
-        ...     tenant_id="org_acme"
-        ... )
-        >>> fuse = mount_nexus(nx, "/mnt/nexus", default_context=ctx, foreground=False)
-        >>>
-        >>> # Multi-user mount with UID mapping
-        >>> uid_mapping = {
-        ...     1000: OperationContext(subject_type="user", subject_id="alice", tenant_id="org_acme"),
-        ...     1001: OperationContext(subject_type="user", subject_id="bob", tenant_id="org_acme"),
-=======
         >>> # Mount with virtual parsed views
         >>> fuse = mount_nexus(nx, "/mnt/nexus", mode="smart", foreground=False)
         >>> # cat /mnt/nexus/file.xlsx → binary content
@@ -341,27 +299,14 @@
         ...     "attr_cache_size": 2048,
         ...     "attr_cache_ttl": 120,
         ...     "enable_metrics": True
->>>>>>> 47b8ea45
         ... }
-        >>> fuse = mount_nexus(nx, "/mnt/nexus", uid_mapping=uid_mapping, foreground=False)
+        >>> fuse = mount_nexus(nx, "/mnt/nexus", cache_config=cache_config, foreground=False)
     """
     # Parse mode
     mode_enum = MountMode(mode.lower())
 
     # Create and mount
-<<<<<<< HEAD
-    fuse = NexusFUSE(
-        nexus_fs,
-        mount_point,
-        mode=mode_enum,
-        auto_parse=auto_parse,
-        cache_config=cache_config,
-        default_context=default_context,
-        uid_mapping=uid_mapping,
-    )
-=======
     fuse = NexusFUSE(nexus_fs, mount_point, mode=mode_enum, cache_config=cache_config)
->>>>>>> 47b8ea45
     fuse.mount(foreground=foreground, allow_other=allow_other, debug=debug)
 
     return fuse