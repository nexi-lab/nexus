"""Centralized OAuth token management with automatic refresh.

Provides a unified interface for managing OAuth credentials across all providers.
Combines MindsDB's simple refresh pattern with centralized storage and audit logging.

Key features:
- Encrypted token storage in database
- Automatic token refresh on expiry
- Multi-provider support (Google, Microsoft, etc.)
- Tenant isolation
- Audit logging
- Token revocation

Example:
    >>> from nexus.server.auth.token_manager import TokenManager
    >>> from nexus.server.auth.google_oauth import GoogleOAuthProvider
    >>>
    >>> # Initialize manager
    >>> manager = TokenManager(db_path="nexus.db")
    >>>
    >>> # Register a provider
    >>> google_provider = GoogleOAuthProvider(
    ...     client_id="...",
    ...     client_secret="...",
    ...     scopes=["https://www.googleapis.com/auth/drive"]
    ... )
    >>> manager.register_provider("google", google_provider)
    >>>
    >>> # Store credentials (after OAuth flow)
    >>> await manager.store_credential(
    ...     provider="google",
    ...     user_email="alice@example.com",
    ...     credential=credential
    ... )
    >>>
    >>> # Get valid token (automatic refresh if expired)
    >>> token = await manager.get_valid_token("google", "alice@example.com")
"""

import json
import logging
from datetime import UTC, datetime
from pathlib import Path
from typing import Any

from sqlalchemy import create_engine, select
from sqlalchemy.orm import sessionmaker

from nexus.core.exceptions import AuthenticationError
from nexus.storage.models import Base, OAuthCredentialModel

from .oauth_crypto import OAuthCrypto
from .oauth_provider import OAuthCredential, OAuthError, OAuthProvider

logger = logging.getLogger(__name__)


class TokenManager:
    """Centralized OAuth token manager with automatic refresh.

    Manages OAuth credentials for all providers (Google, Microsoft, etc.).
    Provides automatic token refresh following MindsDB's pattern.

    Security features:
    - Encrypted token storage (Fernet)
    - Tenant isolation
    - Audit logging
    - Automatic expiry enforcement

    Example:
        >>> manager = TokenManager(db_path="nexus.db")
        >>> manager.register_provider("google", GoogleOAuthProvider(...))
        >>> token = await manager.get_valid_token("google", "alice@example.com")
    """

    def __init__(
        self,
        db_path: str | Path | None = None,
        db_url: str | None = None,
        encryption_key: str | None = None,
    ):
        """Initialize token manager.

        Args:
            db_path: Path to SQLite database (deprecated, use db_url)
            db_url: Database URL (e.g., 'sqlite:///path/to/db')
            encryption_key: Fernet encryption key (base64-encoded)

        Example:
            >>> manager = TokenManager(db_path="nexus.db")
            >>> # or
            >>> manager = TokenManager(db_url="postgresql://user:pass@host/db")
        """
        # Setup database
        if db_url:
            self.database_url = db_url
        elif db_path:
            self.database_url = f"sqlite:///{db_path}"
        else:
            raise ValueError("Either db_path or db_url must be provided")

        # Create engine and session factory
        self.engine = create_engine(
            self.database_url,
            connect_args={"check_same_thread": False} if "sqlite" in self.database_url else {},
        )
        self.SessionLocal = sessionmaker(bind=self.engine)

        # Create tables if they don't exist
        Base.metadata.create_all(self.engine)

        # Setup encryption
        self.crypto = OAuthCrypto(encryption_key)

        # Provider registry
        self.providers: dict[str, OAuthProvider] = {}

    def register_provider(self, provider_name: str, provider: OAuthProvider) -> None:
        """Register an OAuth provider.

        Args:
            provider_name: Provider name (e.g., "google", "microsoft")
            provider: OAuthProvider instance

        Example:
            >>> manager.register_provider("google", GoogleOAuthProvider(...))
        """
        self.providers[provider_name] = provider
        logger.info(f"Registered OAuth provider: {provider_name}")

    async def store_credential(
        self,
        provider: str,
        user_email: str,
        credential: OAuthCredential,
        tenant_id: str = "default",
        created_by: str | None = None,
    ) -> str:
        """Store OAuth credential in database.

        Args:
            provider: Provider name (e.g., "google")
            user_email: User's email address
            credential: OAuthCredential to store
            tenant_id: Tenant ID (defaults to "default")
            created_by: Optional creator user ID

        Returns:
            credential_id: Database credential ID

        Raises:
            ValueError: If provider is invalid or credential is invalid

        Example:
            >>> cred_id = await manager.store_credential(
            ...     provider="google",
            ...     user_email="alice@example.com",
            ...     credential=credential,
            ...     tenant_id="org_acme"
            ... )
        """
        if provider not in ["google", "microsoft", "dropbox", "box"]:
            raise ValueError(f"Unsupported provider: {provider}")

        # Encrypt tokens
        encrypted_access_token = self.crypto.encrypt_token(credential.access_token)
        encrypted_refresh_token = None
        if credential.refresh_token:
            encrypted_refresh_token = self.crypto.encrypt_token(credential.refresh_token)

        # Serialize scopes to JSON
        scopes_json = None
        if credential.scopes:
            scopes_json = json.dumps(credential.scopes)

        with self.SessionLocal() as session:
            # Check if credential already exists (upsert)
            stmt = select(OAuthCredentialModel).where(
                OAuthCredentialModel.provider == provider,
                OAuthCredentialModel.user_email == user_email,
                OAuthCredentialModel.tenant_id == tenant_id,
            )
            existing = session.execute(stmt).scalar_one_or_none()

            if existing:
                # Update existing credential
                existing.encrypted_access_token = encrypted_access_token
                existing.encrypted_refresh_token = encrypted_refresh_token
                existing.token_type = credential.token_type
                existing.expires_at = credential.expires_at
                existing.scopes = scopes_json
                existing.client_id = credential.client_id
                existing.token_uri = credential.token_uri
                existing.updated_at = datetime.now(UTC)
                existing.revoked = 0  # Un-revoke if updating
                session.commit()

                logger.info(f"Updated OAuth credential: {provider}:{user_email}")
                self._log_audit("credential_updated", provider, user_email, tenant_id)
                return existing.credential_id
            else:
                # Create new credential
                model = OAuthCredentialModel(
                    provider=provider,
                    user_email=user_email,
                    tenant_id=tenant_id,
                    encrypted_access_token=encrypted_access_token,
                    encrypted_refresh_token=encrypted_refresh_token,
                    token_type=credential.token_type,
                    expires_at=credential.expires_at,
                    scopes=scopes_json,
                    client_id=credential.client_id,
                    token_uri=credential.token_uri,
                    created_by=created_by,
                )

                session.add(model)
                session.commit()
                session.refresh(model)

                logger.info(f"Stored OAuth credential: {provider}:{user_email}")
                self._log_audit("credential_created", provider, user_email, tenant_id)
                return model.credential_id

    async def get_valid_token(
        self, provider: str, user_email: str, tenant_id: str = "default"
    ) -> str:
        """Get a valid access token (with automatic refresh if expired).

        This is the core method following MindsDB's refresh pattern:
        1. Retrieve credential from database
        2. Decrypt tokens
        3. Check if expired
        4. If expired and refresh_token exists, refresh
        5. Update database with new tokens
        6. Return valid access_token

        Args:
            provider: Provider name (e.g., "google")
            user_email: User's email address
<<<<<<< HEAD
            tenant_id: Optional tenant ID (defaults to 'default')
=======
            tenant_id: Tenant ID (defaults to "default")
>>>>>>> df82274b

        Returns:
            Valid access token (decrypted)

        Raises:
            AuthenticationError: If credential not found or refresh fails

        Example (MindsDB pattern):
            >>> token = await manager.get_valid_token("google", "alice@example.com")
            >>> # Token is guaranteed to be valid (refreshed if needed)
        """
        # Default tenant_id to 'default' if not provided
        if tenant_id is None:
            tenant_id = "default"

        with self.SessionLocal() as session:
            # Retrieve credential from database
            stmt = select(OAuthCredentialModel).where(
                OAuthCredentialModel.provider == provider,
                OAuthCredentialModel.user_email == user_email,
                OAuthCredentialModel.tenant_id == tenant_id,
                OAuthCredentialModel.revoked == 0,
            )
            model = session.execute(stmt).scalar_one_or_none()

            if not model:
                raise AuthenticationError(f"No OAuth credential found for {provider}:{user_email}")

            # Decrypt credential
            credential = self._model_to_credential(model)

            # MindsDB pattern: check if expired and refresh if needed
            if credential.is_expired() and credential.refresh_token:
                logger.info(f"Token expired for {provider}:{user_email}, refreshing...")

                # Get provider and refresh token
                if provider not in self.providers:
                    raise AuthenticationError(f"Provider not registered: {provider}")

                oauth_provider = self.providers[provider]

                try:
                    # Refresh token
                    new_credential = await oauth_provider.refresh_token(credential)

                    # Update database with new tokens
                    encrypted_access_token = self.crypto.encrypt_token(new_credential.access_token)
                    encrypted_refresh_token = None
                    if new_credential.refresh_token:
                        encrypted_refresh_token = self.crypto.encrypt_token(
                            new_credential.refresh_token
                        )

                    model.encrypted_access_token = encrypted_access_token
                    if encrypted_refresh_token:
                        model.encrypted_refresh_token = encrypted_refresh_token
                    model.expires_at = new_credential.expires_at
                    model.last_refreshed_at = datetime.now(UTC)
                    model.updated_at = datetime.now(UTC)

                    session.commit()

                    logger.info(f"Token refreshed successfully for {provider}:{user_email}")
                    self._log_audit("token_refreshed", provider, user_email, tenant_id)

                    # Use new credential
                    credential = new_credential

                except OAuthError as e:
                    logger.error(f"Failed to refresh token for {provider}:{user_email}: {e}")
                    raise AuthenticationError(f"Failed to refresh token: {e}") from e

            # Update last_used_at
            model.last_used_at = datetime.now(UTC)
            session.commit()

            return credential.access_token

    async def get_credential(
        self, provider: str, user_email: str, tenant_id: str = "default"
    ) -> OAuthCredential | None:
        """Get credential (decrypted) without automatic refresh.

        Args:
            provider: Provider name
            user_email: User's email
            tenant_id: Tenant ID (defaults to "default")

        Returns:
            OAuthCredential or None if not found
        """
        with self.SessionLocal() as session:
            stmt = select(OAuthCredentialModel).where(
                OAuthCredentialModel.provider == provider,
                OAuthCredentialModel.user_email == user_email,
                OAuthCredentialModel.tenant_id == tenant_id,
                OAuthCredentialModel.revoked == 0,
            )
            model = session.execute(stmt).scalar_one_or_none()

            if not model:
                return None

            return self._model_to_credential(model)

    async def revoke_credential(
        self, provider: str, user_email: str, tenant_id: str = "default"
    ) -> bool:
        """Revoke an OAuth credential.

        Args:
            provider: Provider name
            user_email: User's email
            tenant_id: Tenant ID (defaults to "default")

        Returns:
            True if revoked successfully

        Example:
            >>> await manager.revoke_credential("google", "alice@example.com")
        """
        with self.SessionLocal() as session:
            stmt = select(OAuthCredentialModel).where(
                OAuthCredentialModel.provider == provider,
                OAuthCredentialModel.user_email == user_email,
                OAuthCredentialModel.tenant_id == tenant_id,
            )
            model = session.execute(stmt).scalar_one_or_none()

            if not model:
                return False

            # Revoke via provider API (if available)
            if provider in self.providers:
                credential = self._model_to_credential(model)
                oauth_provider = self.providers[provider]
                try:
                    await oauth_provider.revoke_token(credential)
                except Exception as e:
                    logger.warning(f"Failed to revoke via provider API: {e}")

            # Mark as revoked in database
            model.revoked = 1
            model.revoked_at = datetime.now(UTC)
            session.commit()

            logger.info(f"Revoked OAuth credential: {provider}:{user_email}")
            self._log_audit("credential_revoked", provider, user_email, tenant_id)
            return True

    async def list_credentials(self, tenant_id: str | None = None) -> list[dict[str, Any]]:
        """List all credentials (metadata only, no tokens).

        Args:
            tenant_id: Optional tenant ID to filter by

        Returns:
            List of credential metadata dicts

        Example:
            >>> credentials = await manager.list_credentials()
            >>> for cred in credentials:
            ...     print(f"{cred['provider']}:{cred['user_email']}")
        """
        with self.SessionLocal() as session:
            stmt = select(OAuthCredentialModel).where(OAuthCredentialModel.revoked == 0)

            if tenant_id is not None:
                stmt = stmt.where(OAuthCredentialModel.tenant_id == tenant_id)

            models = session.execute(stmt).scalars().all()

            return [
                {
                    "credential_id": model.credential_id,
                    "provider": model.provider,
                    "user_email": model.user_email,
                    "tenant_id": model.tenant_id,
                    "expires_at": model.expires_at.isoformat() if model.expires_at else None,
                    "is_expired": model.is_expired(),
                    "created_at": model.created_at.isoformat(),
                    "last_used_at": (
                        model.last_used_at.isoformat() if model.last_used_at else None
                    ),
                }
                for model in models
            ]

    def _model_to_credential(self, model: OAuthCredentialModel) -> OAuthCredential:
        """Convert database model to OAuthCredential (decrypted).

        Args:
            model: OAuthCredentialModel from database

        Returns:
            OAuthCredential with decrypted tokens
        """
        # Decrypt tokens
        access_token = self.crypto.decrypt_token(model.encrypted_access_token)
        refresh_token = None
        if model.encrypted_refresh_token:
            refresh_token = self.crypto.decrypt_token(model.encrypted_refresh_token)

        # Parse scopes
        scopes = None
        if model.scopes:
            scopes = json.loads(model.scopes)

        # Ensure expires_at is timezone-aware (convert if naive)
        expires_at = model.expires_at
        if expires_at is not None and expires_at.tzinfo is None:
            expires_at = expires_at.replace(tzinfo=UTC)

        return OAuthCredential(
            access_token=access_token,
            refresh_token=refresh_token,
            token_type=model.token_type,
            expires_at=expires_at,
            scopes=scopes,
            provider=model.provider,
            user_email=model.user_email,
            client_id=model.client_id,
            token_uri=model.token_uri,
        )

    def _log_audit(
        self, operation: str, provider: str, user_email: str, tenant_id: str | None
    ) -> None:
        """Log audit trail for token operations.

        Args:
            operation: Operation type (e.g., "token_refreshed")
            provider: Provider name
            user_email: User's email
            tenant_id: Optional tenant ID
        """
        # TODO: Implement proper audit logging to database
        # For now, just log to application logger
        logger.info(
            f"AUDIT: {operation} | provider={provider} | user={user_email} | tenant={tenant_id}"
        )

    def close(self) -> None:
        """Cleanup resources."""
        self.engine.dispose()<|MERGE_RESOLUTION|>--- conflicted
+++ resolved
@@ -238,11 +238,7 @@
         Args:
             provider: Provider name (e.g., "google")
             user_email: User's email address
-<<<<<<< HEAD
             tenant_id: Optional tenant ID (defaults to 'default')
-=======
-            tenant_id: Tenant ID (defaults to "default")
->>>>>>> df82274b
 
         Returns:
             Valid access token (decrypted)
