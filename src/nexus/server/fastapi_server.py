"""FastAPI server for Nexus filesystem.

This module implements an async HTTP server using FastAPI that exposes all
NexusFileSystem operations through a JSON-RPC API. This provides significantly
better performance under concurrent load compared to the ThreadingHTTPServer.

Performance improvements:
- Async database operations (asyncpg/aiosqlite)
- Connection pooling
- Non-blocking I/O
- 10-50x throughput improvement under concurrent load

The server maintains the same API contract as rpc_server.py:
- POST /api/nfs/{method} - JSON-RPC endpoints
- GET /health - Health check
- GET /api/auth/whoami - Authentication info

Example:
    from nexus.server.fastapi_server import create_app, run_server

    app = create_app(nexus_fs, database_url="postgresql://...")
    run_server(app, host="0.0.0.0", port=2026)
"""

from __future__ import annotations

import asyncio
import hmac
import logging
import os
import secrets
import time
from collections.abc import Callable, Iterator
<<<<<<< HEAD
from contextlib import asynccontextmanager, suppress
from pathlib import Path
=======
from contextlib import asynccontextmanager
>>>>>>> 416ac64c
from typing import TYPE_CHECKING, Any, TypeVar

from anyio import to_thread
from fastapi import Depends, FastAPI, Header, HTTPException, Query, Request
from fastapi.middleware.cors import CORSMiddleware
from fastapi.responses import JSONResponse, Response, StreamingResponse
from pydantic import BaseModel
from starlette.middleware.gzip import GZipMiddleware

from nexus.core.exceptions import (
    ConflictError,
    InvalidPathError,
    NexusError,
    NexusFileNotFoundError,
    NexusPermissionError,
    ValidationError,
)
from nexus.server.protocol import (
    RPCErrorCode,
    RPCRequest,
    decode_rpc_message,
    encode_rpc_message,
    parse_method_params,
)

if TYPE_CHECKING:
    from nexus.core.nexus_fs import NexusFS

logger = logging.getLogger(__name__)


# ============================================================================
# Pydantic Models for Request/Response
# ============================================================================


class RPCRequestModel(BaseModel):
    """JSON-RPC 2.0 request model."""

    jsonrpc: str = "2.0"
    method: str | None = None
    params: dict[str, Any] | None = None
    id: str | int | None = None


class HealthResponse(BaseModel):
    """Health check response."""

    status: str
    service: str


class WhoamiResponse(BaseModel):
    """Authentication info response."""

    authenticated: bool
    subject_type: str | None = None
    subject_id: str | None = None
    tenant_id: str | None = None
    is_admin: bool = False
    inherit_permissions: bool = True  # v0.5.1: Whether agent inherits owner's permissions
    user: str | None = None


# ============================================================================
# Thread Pool Utilities (Issue #932)
# ============================================================================

T = TypeVar("T")


async def to_thread_with_timeout(
    func: Callable[..., T],
    *args: Any,
    timeout: float | None = None,
    **kwargs: Any,
) -> T:
    """Run sync function in thread with timeout.

    Wraps asyncio.to_thread() with asyncio.wait_for() to prevent thread pool
    exhaustion from slow operations (Issue #932).

    Args:
        func: Sync function to run in thread
        *args: Positional arguments for func
        timeout: Timeout in seconds (uses _app_state.operation_timeout if None)
        **kwargs: Keyword arguments for func

    Returns:
        Result from func

    Raises:
        TimeoutError: If operation exceeds timeout
    """
    effective_timeout = timeout if timeout is not None else _app_state.operation_timeout
    try:
        return await asyncio.wait_for(
            asyncio.to_thread(func, *args, **kwargs),
            timeout=effective_timeout,
        )
    except TimeoutError:
        raise TimeoutError(f"Operation timed out after {effective_timeout}s") from None


# ============================================================================
# Application State
# ============================================================================


class AppState:
    """Application state container."""

    def __init__(self) -> None:
        self.nexus_fs: NexusFS | None = None
        self.auth_provider: Any = None
        self.api_key: str | None = None
        self.exposed_methods: dict[str, Any] = {}
        self.async_rebac_manager: Any = None
        self.database_url: str | None = None
        self.subscription_manager: Any = None  # SubscriptionManager for webhooks
        # Thread pool and timeout settings (Issue #932)
        self.thread_pool_size: int = 200
        self.operation_timeout: float = 30.0


# Global state (set during app creation)
_app_state = AppState()


# ============================================================================
# Stream Token Signing (for local backend streaming URLs)
# ============================================================================

# Secret key for signing stream tokens (persistent across restarts if set via env)
_STREAM_SECRET: bytes | None = None


def _get_stream_secret() -> bytes:
    """Get or generate the stream token signing secret."""
    global _STREAM_SECRET
    if _STREAM_SECRET is None:
        env_secret = os.environ.get("NEXUS_STREAM_SECRET")
        # Use env var if set, otherwise generate random secret (changes on restart)
        _STREAM_SECRET = env_secret.encode() if env_secret else secrets.token_bytes(32)
    return _STREAM_SECRET


def _sign_stream_token(path: str, expires_in: int, tenant_id: str = "default") -> str:
    """Generate a signed token for streaming access to a file.

    Token format: {expires_at}.{signature}
    Where signature = HMAC-SHA256(path:expires_at:tenant_id)[:16]

    Args:
        path: Virtual file path
        expires_in: Token validity in seconds
        tenant_id: Tenant ID for isolation

    Returns:
        Signed token string
    """
    expires_at = int(time.time()) + expires_in
    payload = f"{path}:{expires_at}:{tenant_id}"
    signature = hmac.new(_get_stream_secret(), payload.encode(), "sha256").hexdigest()[:16]
    return f"{expires_at}.{signature}"


def _verify_stream_token(token: str, path: str, tenant_id: str = "default") -> bool:
    """Verify a stream token is valid and not expired.

    Args:
        token: Token string from _sign_stream_token
        path: Virtual file path (must match token)
        tenant_id: Tenant ID (must match token)

    Returns:
        True if token is valid, False otherwise
    """
    try:
        parts = token.split(".")
        if len(parts) != 2:
            return False

        expires_at_str, signature = parts
        expires_at = int(expires_at_str)

        # Check expiration
        if expires_at < time.time():
            return False

        # Verify signature
        payload = f"{path}:{expires_at}:{tenant_id}"
        expected_sig = hmac.new(_get_stream_secret(), payload.encode(), "sha256").hexdigest()[:16]

        return hmac.compare_digest(signature, expected_sig)
    except (ValueError, TypeError):
        return False


# ============================================================================
# Dependencies
# ============================================================================


async def get_auth_result(
    authorization: str | None = Header(None, alias="Authorization"),
    x_agent_id: str | None = Header(None, alias="X-Agent-ID"),
    x_nexus_subject: str | None = Header(None, alias="X-Nexus-Subject"),
    x_nexus_tenant_id: str | None = Header(None, alias="X-Nexus-Tenant-ID"),
) -> dict[str, Any] | None:
    """Validate authentication and return auth result.

    Args:
        authorization: Bearer token from Authorization header
        x_agent_id: Optional agent ID header
        x_nexus_subject: Optional identity hint header (e.g., "user:alice")
        x_nexus_tenant_id: Optional tenant hint header

    Returns:
        Auth result dict or None if not authenticated
    """

    def _parse_subject_header(value: str) -> tuple[str | None, str | None]:
        parts = value.split(":", 1)
        if len(parts) != 2:
            return (None, None)
        subject_type, subject_id = parts[0].strip(), parts[1].strip()
        if not subject_type or not subject_id:
            return (None, None)
        return (subject_type, subject_id)

    # No auth configured = open access
    if not _app_state.api_key and not _app_state.auth_provider:
        # In open access mode, we still want a stable identity for permission checks.
        # Prefer explicit identity headers; otherwise, best-effort infer from sk- style keys.
        subject_type: str | None = None
        subject_id: str | None = None
        tenant_id: str | None = x_nexus_tenant_id

        if x_nexus_subject:
            st, sid = _parse_subject_header(x_nexus_subject)
            subject_type, subject_id = st, sid
        elif authorization and authorization.startswith("Bearer "):
            token = authorization[7:]
            # Best-effort: infer tenant/user from DatabaseAPIKeyAuth format
            # Format: sk-<tenant>_<user>_<id>_<random-hex>
            if token.startswith("sk-"):
                remainder = token[len("sk-") :]
                parts = remainder.split("_")
                if len(parts) >= 2:
                    inferred_tenant = parts[0] or None
                    inferred_user = parts[1] or None
                    tenant_id = tenant_id or inferred_tenant
                    subject_type = "user"
                    subject_id = inferred_user

        return {
            "authenticated": True,
            "is_admin": False,
            "subject_type": subject_type,
            "subject_id": subject_id,
            "tenant_id": tenant_id,
            "inherit_permissions": True,  # Open access mode always inherits
            "metadata": {"open_access": True},
            "x_agent_id": x_agent_id,
        }

    if not authorization:
        return None

    if not authorization.startswith("Bearer "):
        return None

    token = authorization[7:]

    # Try auth provider first
    if _app_state.auth_provider:
        result = await _app_state.auth_provider.authenticate(token)
        if result is None:
            return None
        return {
            "authenticated": result.authenticated,
            "is_admin": result.is_admin,
            "subject_type": result.subject_type,
            "subject_id": result.subject_id,
            "tenant_id": result.tenant_id,
            "inherit_permissions": result.inherit_permissions
            if hasattr(result, "inherit_permissions")
            else True,
            "metadata": result.metadata if hasattr(result, "metadata") else {},
            "x_agent_id": x_agent_id,
        }

    # Fall back to static API key
    if _app_state.api_key:
        if token == _app_state.api_key:
            return {
                "authenticated": True,
                "is_admin": True,
                "subject_type": "user",
                "subject_id": "admin",
                "inherit_permissions": True,  # Static admin key always inherits
            }
        return None

    return None


async def require_auth(
    auth_result: dict[str, Any] | None = Depends(get_auth_result),
) -> dict[str, Any]:
    """Require authentication for endpoint.

    Raises:
        HTTPException: If not authenticated
    """
    if auth_result is None or not auth_result.get("authenticated"):
        raise HTTPException(status_code=401, detail="Invalid or missing API key")
    return auth_result


def get_operation_context(auth_result: dict[str, Any]) -> Any:
    """Create OperationContext from auth result.

    Args:
        auth_result: Authentication result dict

    Returns:
        OperationContext for filesystem operations
    """
    from nexus.core.permissions import OperationContext

    subject_type = auth_result.get("subject_type") or "user"
    subject_id = auth_result.get("subject_id") or "anonymous"
    tenant_id = auth_result.get("tenant_id") or "default"
    is_admin = auth_result.get("is_admin", False)
    agent_id = auth_result.get("x_agent_id")
    user_id = subject_id

    # Handle agent authentication
    if subject_type == "agent":
        agent_id = subject_id
        metadata = auth_result.get("metadata", {})
        user_id = metadata.get("legacy_user_id", subject_id)

    # Handle X-Agent-ID header
    if agent_id and subject_type == "user":
        subject_type = "agent"
        subject_id = agent_id

    # Admin capabilities
    admin_capabilities = set()
    if is_admin:
        from nexus.core.permissions_enhanced import AdminCapability

        admin_capabilities = {
            AdminCapability.READ_ALL,
            AdminCapability.WRITE_ALL,
            AdminCapability.DELETE_ANY,
            AdminCapability.MANAGE_REBAC,
        }

    return OperationContext(
        user=user_id,
        agent_id=agent_id,
        subject_type=subject_type,
        subject_id=subject_id,
        tenant_id=tenant_id,
        is_admin=is_admin,
        groups=[],
        admin_capabilities=admin_capabilities,
    )


# ============================================================================
# Lifespan Management
# ============================================================================


@asynccontextmanager
async def lifespan(_app: FastAPI) -> Any:
    """Application lifespan manager.

    Handles startup and shutdown of async resources.
    """
    logger.info("Starting FastAPI Nexus server...")

    # Configure thread pool size (Issue #932)
    # Increase from default 40 to prevent thread pool exhaustion under load
    limiter = to_thread.current_default_thread_limiter()
    limiter.total_tokens = _app_state.thread_pool_size
    logger.info(f"Thread pool size set to {limiter.total_tokens}")

    # Initialize async ReBAC manager if database URL provided
    if _app_state.database_url:
        try:
            from nexus.core.async_rebac_manager import (
                AsyncReBACManager,
                create_async_engine_from_url,
            )

            engine = create_async_engine_from_url(_app_state.database_url)
            _app_state.async_rebac_manager = AsyncReBACManager(engine)
            logger.info("Async ReBAC manager initialized")
        except Exception as e:
            logger.warning(f"Failed to initialize async ReBAC manager: {e}")

    # Tiger Cache queue processor (Issue #935)
    # NOTE: Disabled by default - write-through handles grants/revokes immediately
    # Enable with NEXUS_ENABLE_TIGER_WORKER=true for cache warming scenarios
    tiger_task: asyncio.Task | None = None
    if _app_state.nexus_fs and os.getenv("NEXUS_ENABLE_TIGER_WORKER", "false").lower() in ("true", "1", "yes"):
        try:
            from nexus.server.background_tasks import tiger_cache_queue_task

            tiger_task = asyncio.create_task(
                tiger_cache_queue_task(_app_state.nexus_fs, interval_seconds=60, batch_size=1)
            )
            logger.info("Tiger Cache queue processor started (explicit enable)")
        except Exception as e:
            logger.warning(f"Failed to start Tiger Cache queue processor: {e}")
    else:
        logger.debug("Tiger Cache queue processor disabled (write-through handles grants)")

    yield

    # Cleanup
    logger.info("Shutting down FastAPI Nexus server...")

    # Cancel Tiger Cache task
    if tiger_task:
        tiger_task.cancel()
        with suppress(asyncio.CancelledError):
            await tiger_task
        logger.info("Tiger Cache queue processor stopped")

    if _app_state.subscription_manager:
        await _app_state.subscription_manager.close()
    if _app_state.nexus_fs and hasattr(_app_state.nexus_fs, "close"):
        _app_state.nexus_fs.close()


# ============================================================================
# Application Factory
# ============================================================================


def create_app(
    nexus_fs: NexusFS,
    api_key: str | None = None,
    auth_provider: Any = None,
    database_url: str | None = None,
    thread_pool_size: int | None = None,
    operation_timeout: float | None = None,
) -> FastAPI:
    """Create FastAPI application.

    Args:
        nexus_fs: NexusFS instance
        api_key: Static API key for authentication
        auth_provider: Auth provider instance
        database_url: Database URL for async operations
        thread_pool_size: Thread pool size for sync operations (default: 200)
        operation_timeout: Timeout for sync operations in seconds (default: 30.0)

    Returns:
        Configured FastAPI application
    """
    # Store in global state
    _app_state.nexus_fs = nexus_fs
    _app_state.api_key = api_key
    _app_state.auth_provider = auth_provider
    _app_state.database_url = database_url

    # Thread pool and timeout settings (Issue #932)
    # Read from parameter, environment variable, or use default
    _app_state.thread_pool_size = thread_pool_size or int(
        os.environ.get("NEXUS_THREAD_POOL_SIZE", "200")
    )
    _app_state.operation_timeout = operation_timeout or float(
        os.environ.get("NEXUS_OPERATION_TIMEOUT", "30.0")
    )

    # Discover exposed methods
    _app_state.exposed_methods = _discover_exposed_methods(nexus_fs)

    # Initialize subscription manager if we have a metadata store
    try:
        if hasattr(nexus_fs, "metadata") and hasattr(nexus_fs.metadata, "SessionLocal"):
            from nexus.server.subscriptions import SubscriptionManager

            _app_state.subscription_manager = SubscriptionManager(nexus_fs.metadata.SessionLocal)
            # Inject into NexusFS for automatic event broadcasting
            nexus_fs.subscription_manager = _app_state.subscription_manager
            logger.info("Subscription manager initialized and injected into NexusFS")
    except Exception as e:
        logger.warning(f"Failed to initialize subscription manager: {e}")

    # Create app
    app = FastAPI(
        title="Nexus RPC Server",
        description="AI-Native Distributed Filesystem API",
        version="1.0.0",
        lifespan=lifespan,
    )

    # Add CORS middleware
    app.add_middleware(
        CORSMiddleware,
        allow_origins=["*"],
        allow_credentials=True,
        allow_methods=["*"],
        allow_headers=["*"],
    )

    # Add Gzip compression middleware (60-80% response size reduction)
    # Only compress responses > 1000 bytes, compression level 6 (good balance)
    app.add_middleware(GZipMiddleware, minimum_size=1000, compresslevel=6)

    # Register routes
    _register_routes(app)

    # Initialize OAuth provider if credentials are available
    _initialize_oauth_provider(nexus_fs, auth_provider, database_url)

    return app


def _initialize_oauth_provider(
    nexus_fs: NexusFS, auth_provider: Any, database_url: str | None
) -> None:
    """Initialize OAuth provider if Google OAuth credentials are available.

    Args:
        nexus_fs: NexusFS instance
        auth_provider: Authentication provider (for session factory)
        database_url: Database URL
    """
    try:
        google_client_id = os.getenv("GOOGLE_CLIENT_ID") or os.getenv(
            "NEXUS_OAUTH_GOOGLE_CLIENT_ID"
        )
        google_client_secret = os.getenv("GOOGLE_CLIENT_SECRET") or os.getenv(
            "NEXUS_OAUTH_GOOGLE_CLIENT_SECRET"
        )
        google_redirect_uri = os.getenv(
            "GOOGLE_REDIRECT_URI", "http://localhost:5173/oauth/callback"
        )
        jwt_secret = os.getenv("NEXUS_JWT_SECRET")

        if not google_client_id or not google_client_secret:
            logger.debug(
                "Google OAuth credentials not found. OAuth endpoints will return 500 errors."
            )
            return

        # Get session factory from auth_provider or nexus_fs
        session_factory = None
        if auth_provider and hasattr(auth_provider, "session_factory"):
            session_factory = auth_provider.session_factory
        elif hasattr(nexus_fs, "metadata") and hasattr(nexus_fs.metadata, "SessionLocal"):
            from sqlalchemy.orm import sessionmaker

            # Create session factory from metadata
            session_factory = sessionmaker(bind=nexus_fs.metadata.engine)
        else:
            logger.warning("Cannot initialize OAuth provider: no session factory available")
            return

        if not session_factory:
            logger.warning("Cannot initialize OAuth provider: session factory is None")
            return

        # Initialize OAuth provider
        from nexus.server.auth.auth_routes import set_oauth_provider
        from nexus.server.auth.oauth_crypto import OAuthCrypto
        from nexus.server.auth.oauth_user_auth import OAuthUserAuth

        oauth_crypto = OAuthCrypto(db_url=database_url)
        oauth_provider = OAuthUserAuth(
            session_factory=session_factory,
            google_client_id=google_client_id,
            google_client_secret=google_client_secret,
            google_redirect_uri=google_redirect_uri,
            jwt_secret=jwt_secret,
            oauth_crypto=oauth_crypto,
        )

        set_oauth_provider(oauth_provider)
        logger.info("Google OAuth provider initialized successfully")
    except Exception as e:
        logger.warning(
            f"Failed to initialize OAuth provider: {e}. OAuth endpoints will not be available."
        )

    # Set NexusFS instance for user provisioning in OAuth flow
    try:
        from nexus.server.auth.auth_routes import set_nexus_instance

        set_nexus_instance(_app_state.nexus_fs)
        logger.info("NexusFS instance registered for OAuth provisioning")
    except Exception as e:
        logger.warning(f"Failed to register NexusFS instance: {e}")


def _discover_exposed_methods(nexus_fs: NexusFS) -> dict[str, Any]:
    """Discover all methods marked with @rpc_expose decorator."""
    exposed = {}

    for name in dir(nexus_fs):
        if name.startswith("_"):
            continue

        try:
            attr = getattr(nexus_fs, name)
            if callable(attr) and hasattr(attr, "_rpc_exposed"):
                method_name = getattr(attr, "_rpc_name", name)
                exposed[method_name] = attr
                logger.debug(f"Discovered RPC method: {method_name}")
        except Exception:
            continue

    logger.info(f"Auto-discovered {len(exposed)} RPC methods")
    return exposed


def _register_routes(app: FastAPI) -> None:
    """Register all routes."""

    # Health check
    @app.get("/health", response_model=HealthResponse)
    async def health_check() -> HealthResponse:
        return HealthResponse(status="healthy", service="nexus-rpc")

    # Authentication routes
    try:
        from nexus.server.auth.auth_routes import router as auth_router

        app.include_router(auth_router)
        logger.info("Authentication routes registered")
    except ImportError as e:
        logger.warning(f"Failed to import auth routes: {e}. OAuth endpoints will not be available.")

    # Asyncio debug endpoint (Python 3.14+)
    @app.get("/debug/asyncio", tags=["debug"])
    async def debug_asyncio() -> dict[str, Any]:
        """Debug endpoint for asyncio task introspection.

        Returns information about running async tasks, including:
        - Total task count
        - Current task info
        - Call graph (Python 3.14+ only)

        This is useful for debugging stuck or slow async operations.
        """
        result: dict[str, Any] = {
            "python_version": f"{__import__('sys').version_info.major}.{__import__('sys').version_info.minor}",
        }

        # Get all running tasks
        try:
            all_tasks = asyncio.all_tasks()
            current = asyncio.current_task()
            result["task_count"] = len(all_tasks)
            result["current_task"] = current.get_name() if current else None
            result["tasks"] = [
                {
                    "name": task.get_name(),
                    "done": task.done(),
                    "cancelled": task.cancelled(),
                }
                for task in list(all_tasks)[:50]  # Limit to 50 tasks
            ]
        except Exception as e:
            result["tasks_error"] = str(e)

        # Python 3.14+ call graph introspection
        try:
            from asyncio import format_call_graph  # type: ignore[attr-defined]

            # Format call graph for current task (no args needed)
            result["call_graph_available"] = True
            result["call_graph"] = format_call_graph()
        except ImportError:
            result["call_graph_available"] = False
            result["call_graph_note"] = "Requires Python 3.14+"
        except Exception as e:
            result["call_graph_error"] = str(e)

        return result

    # Auth whoami
    @app.get("/api/auth/whoami", response_model=WhoamiResponse)
    async def whoami(
        auth_result: dict[str, Any] | None = Depends(get_auth_result),
    ) -> WhoamiResponse:
        if auth_result is None or not auth_result.get("authenticated"):
            return WhoamiResponse(authenticated=False)

        return WhoamiResponse(
            authenticated=True,
            subject_type=auth_result.get("subject_type"),
            subject_id=auth_result.get("subject_id"),
            tenant_id=auth_result.get("tenant_id"),
            is_admin=auth_result.get("is_admin", False),
            inherit_permissions=auth_result.get("inherit_permissions", True),
            user=auth_result.get("subject_id"),
        )

    # Status endpoint
    @app.get("/api/nfs/status")
    async def status() -> dict[str, Any]:
        return {
            "status": "running",
            "service": "nexus-rpc",
            "version": "1.0",
            "async": True,
            "methods": list(_app_state.exposed_methods.keys()),
        }

    # =========================================================================
    # Subscription API Endpoints
    # =========================================================================

    @app.post("/api/subscriptions", tags=["subscriptions"])
    async def create_subscription(
        request: Request,
        auth_result: dict[str, Any] = Depends(require_auth),
    ) -> JSONResponse:
        """Create a new webhook subscription.

        Subscribe to file events (write, delete, rename) with optional path filters.
        """
        if not _app_state.subscription_manager:
            raise HTTPException(status_code=503, detail="Subscription manager not available")

        from nexus.server.subscriptions import SubscriptionCreate

        body = await request.json()
        data = SubscriptionCreate(**body)
        tenant_id = auth_result.get("tenant_id") or "default"
        created_by = auth_result.get("subject_id")

        subscription = _app_state.subscription_manager.create(
            tenant_id=tenant_id,
            data=data,
            created_by=created_by,
        )
        return JSONResponse(content=subscription.model_dump(mode="json"), status_code=201)

    @app.get("/api/subscriptions", tags=["subscriptions"])
    async def list_subscriptions(
        enabled_only: bool = False,
        limit: int = 100,
        offset: int = 0,
        auth_result: dict[str, Any] = Depends(require_auth),
    ) -> JSONResponse:
        """List webhook subscriptions for the current tenant."""
        if not _app_state.subscription_manager:
            raise HTTPException(status_code=503, detail="Subscription manager not available")

        tenant_id = auth_result.get("tenant_id") or "default"
        subscriptions = _app_state.subscription_manager.list_subscriptions(
            tenant_id=tenant_id,
            enabled_only=enabled_only,
            limit=limit,
            offset=offset,
        )
        return JSONResponse(
            content={"subscriptions": [s.model_dump(mode="json") for s in subscriptions]}
        )

    @app.get("/api/subscriptions/{subscription_id}", tags=["subscriptions"])
    async def get_subscription(
        subscription_id: str,
        auth_result: dict[str, Any] = Depends(require_auth),
    ) -> JSONResponse:
        """Get a webhook subscription by ID."""
        if not _app_state.subscription_manager:
            raise HTTPException(status_code=503, detail="Subscription manager not available")

        tenant_id = auth_result.get("tenant_id") or "default"
        subscription = _app_state.subscription_manager.get(subscription_id, tenant_id)
        if subscription is None:
            raise HTTPException(status_code=404, detail="Subscription not found")
        return JSONResponse(content=subscription.model_dump(mode="json"))

    @app.patch("/api/subscriptions/{subscription_id}", tags=["subscriptions"])
    async def update_subscription(
        subscription_id: str,
        request: Request,
        auth_result: dict[str, Any] = Depends(require_auth),
    ) -> JSONResponse:
        """Update a webhook subscription."""
        if not _app_state.subscription_manager:
            raise HTTPException(status_code=503, detail="Subscription manager not available")

        from nexus.server.subscriptions import SubscriptionUpdate

        body = await request.json()
        data = SubscriptionUpdate(**body)
        tenant_id = auth_result.get("tenant_id") or "default"

        subscription = _app_state.subscription_manager.update(
            subscription_id=subscription_id,
            tenant_id=tenant_id,
            data=data,
        )
        if subscription is None:
            raise HTTPException(status_code=404, detail="Subscription not found")
        return JSONResponse(content=subscription.model_dump(mode="json"))

    @app.delete("/api/subscriptions/{subscription_id}", tags=["subscriptions"])
    async def delete_subscription(
        subscription_id: str,
        auth_result: dict[str, Any] = Depends(require_auth),
    ) -> JSONResponse:
        """Delete a webhook subscription."""
        if not _app_state.subscription_manager:
            raise HTTPException(status_code=503, detail="Subscription manager not available")

        tenant_id = auth_result.get("tenant_id") or "default"
        deleted = _app_state.subscription_manager.delete(subscription_id, tenant_id)
        if not deleted:
            raise HTTPException(status_code=404, detail="Subscription not found")
        return JSONResponse(content={"deleted": True})

    @app.post("/api/subscriptions/{subscription_id}/test", tags=["subscriptions"])
    async def test_subscription(
        subscription_id: str,
        auth_result: dict[str, Any] = Depends(require_auth),
    ) -> JSONResponse:
        """Send a test event to a webhook subscription."""
        if not _app_state.subscription_manager:
            raise HTTPException(status_code=503, detail="Subscription manager not available")

        tenant_id = auth_result.get("tenant_id") or "default"
        result = await _app_state.subscription_manager.test(subscription_id, tenant_id)
        return JSONResponse(content=result)

    # ========================================================================
    # Streaming Endpoint for Local Backend
    # ========================================================================

    @app.get("/api/stream/{path:path}", tags=["streaming"])
    async def stream_file(
        path: str,
        token: str = Query(..., description="Signed stream token"),
        tenant_id: str = Query("default", description="Tenant ID"),
    ) -> StreamingResponse:
        """Stream file content directly via HTTP for memory-efficient large file downloads.

        This endpoint is used by the local backend when return_url=True is requested.
        The token is generated by _generate_download_url() and contains a signed
        expiration timestamp for security.

        Args:
            path: Virtual file path (URL-encoded)
            token: Signed stream token from _sign_stream_token()
            tenant_id: Tenant ID for token verification

        Returns:
            StreamingResponse with file content

        Raises:
            HTTPException 403: Invalid or expired token
            HTTPException 404: File not found
            HTTPException 500: Backend error
        """
        # Verify token
        if not _verify_stream_token(token, f"/{path}", tenant_id):
            raise HTTPException(status_code=403, detail="Invalid or expired stream token")

        nexus_fs = _app_state.nexus_fs
        if nexus_fs is None:
            raise HTTPException(status_code=503, detail="NexusFS not available")

        try:
            # Get file metadata to retrieve content_hash
            full_path = f"/{path}"

            # Create minimal context for the operation
            from nexus.core.context import OperationContext

            context = OperationContext(
                tenant_id=tenant_id,
                subject_type="system",
                subject_id="stream",
            )

            # Get metadata (includes content_hash/etag) with timeout (Issue #932)
            meta = await to_thread_with_timeout(nexus_fs.stat, full_path, context=context)
            content_hash = meta.get("etag") or meta.get("content_hash")
            if not content_hash:
                raise HTTPException(status_code=500, detail="File has no content hash")

            # Get the backend for this path
            route = nexus_fs.router.route(full_path)
            backend = route.backend

            # Check if backend supports streaming
            if not hasattr(backend, "stream_content"):
                raise HTTPException(status_code=501, detail="Backend does not support streaming")

            # Create streaming generator
            def generate() -> Iterator[bytes]:
                yield from backend.stream_content(content_hash, context=context)

            # Return streaming response
            return StreamingResponse(
                generate(),
                media_type="application/octet-stream",
                headers={
                    "Content-Length": str(meta.get("size", 0)),
                    "Content-Disposition": f'attachment; filename="{path.split("/")[-1]}"',
                    "X-Content-Hash": content_hash,
                },
            )

        except NexusFileNotFoundError:
            raise HTTPException(status_code=404, detail=f"File not found: /{path}") from None
        except NexusPermissionError as e:
            raise HTTPException(status_code=403, detail=str(e)) from None
        except Exception as e:
            logger.error(f"Stream error for /{path}: {e}", exc_info=True)
            raise HTTPException(status_code=500, detail=f"Stream error: {e}") from e

    # Main RPC endpoint
    @app.post("/api/nfs/{method}")
    async def rpc_endpoint(
        method: str,
        request: Request,
        auth_result: dict[str, Any] = Depends(require_auth),
    ) -> Response:
        """Handle RPC method calls."""
        try:
            # Parse request body using decode_rpc_message to handle bytes encoding
            body_bytes = await request.body()
            body = decode_rpc_message(body_bytes) if body_bytes else {}
            rpc_request = RPCRequest.from_dict(body)

            # Validate method matches URL
            if rpc_request.method and rpc_request.method != method:
                return _error_response(
                    rpc_request.id,
                    RPCErrorCode.INVALID_REQUEST,
                    f"Method mismatch: URL={method}, body={rpc_request.method}",
                )

            # Set method from URL if not in body
            if not rpc_request.method:
                rpc_request.method = method

            # Parse parameters
            params = parse_method_params(method, rpc_request.params)

            # Get operation context
            context = get_operation_context(auth_result)

            # Early 304 check for read operations - check ETag BEFORE reading content
            # This avoids downloading/reading content if client already has it cached
            if_none_match = request.headers.get("If-None-Match")
            if (
                method == "read"
                and if_none_match
                and hasattr(params, "path")
                and _app_state.nexus_fs
            ):
                try:
                    # Get ETag from metadata without reading content (fast!)
                    cached_etag = _app_state.nexus_fs.get_etag(params.path, context=context)
                    if cached_etag:
                        client_etag = if_none_match.strip('"')
                        if client_etag == cached_etag:
                            # ETag matches - return 304 without reading content
                            logger.debug(f"Early 304: {params.path} (ETag match, no content read)")
                            return Response(
                                status_code=304,
                                headers={
                                    "ETag": f'"{cached_etag}"',
                                    "Cache-Control": "private, max-age=60",
                                },
                            )
                except Exception as e:
                    # If ETag check fails, fall through to normal read
                    logger.debug(f"Early ETag check failed for {params.path}: {e}")

            # Dispatch method
            result = await _dispatch_method(method, params, context)

            # Build response with cache headers (includes ETag for read operations)
            headers = _get_cache_headers(method, result)

            # Late 304 check - fallback for cases where early check didn't apply
            # (e.g., ETag computed from response content)
            if if_none_match and "ETag" in headers:
                # Strip quotes and compare
                client_etag = if_none_match.strip('"')
                server_etag = headers["ETag"].strip('"')
                if client_etag == server_etag:
                    # Return 304 Not Modified - no body needed
                    return Response(
                        status_code=304,
                        headers={
                            "ETag": headers["ETag"],
                            "Cache-Control": headers.get("Cache-Control", ""),
                        },
                    )

            # Success response - use encode_rpc_message for proper serialization
            success_response = {
                "jsonrpc": "2.0",
                "id": rpc_request.id,
                "result": result,
            }
            # encode_rpc_message handles bytes, datetime, etc.
            encoded = encode_rpc_message(success_response)

            # Using Response directly with pre-encoded JSON for performance
            return Response(content=encoded, media_type="application/json", headers=headers)

        except ValueError as e:
            return _error_response(None, RPCErrorCode.INVALID_PARAMS, f"Invalid parameters: {e}")
        except NexusFileNotFoundError as e:
            return _error_response(None, RPCErrorCode.FILE_NOT_FOUND, str(e))
        except InvalidPathError as e:
            return _error_response(None, RPCErrorCode.INVALID_PATH, str(e))
        except NexusPermissionError as e:
            return _error_response(None, RPCErrorCode.PERMISSION_ERROR, str(e))
        except ValidationError as e:
            return _error_response(None, RPCErrorCode.VALIDATION_ERROR, str(e))
        except ConflictError as e:
            return _error_response(
                None,
                RPCErrorCode.CONFLICT,
                str(e),
                data={
                    "path": e.path,
                    "expected_etag": e.expected_etag,
                    "current_etag": e.current_etag,
                },
            )
        except NexusError as e:
            logger.warning(f"NexusError in method {method}: {e}")
            return _error_response(None, RPCErrorCode.INTERNAL_ERROR, f"Nexus error: {e}")
        except Exception as e:
            logger.exception(f"Error executing method {method}")
            return _error_response(None, RPCErrorCode.INTERNAL_ERROR, f"Internal error: {e}")


def _get_cache_headers(method: str, result: Any) -> dict[str, str]:
    """Generate appropriate cache headers based on method and result.

    Cache strategy:
    - Read operations: Cache with ETag for validation
    - List/glob operations: Short cache with private scope
    - Write/delete operations: No cache
    - Metadata operations: Short cache

    Args:
        method: RPC method name
        result: Response result

    Returns:
        Dict of HTTP cache headers
    """
    import hashlib

    headers: dict[str, str] = {}

    # Read operations - cache with ETag
    if method == "read":
        # Generate ETag from content or etag in result
        if isinstance(result, bytes):
            etag = hashlib.md5(result).hexdigest()
            headers["ETag"] = f'"{etag}"'
            headers["Cache-Control"] = "private, max-age=60"
        elif isinstance(result, dict):
            if "etag" in result:
                headers["ETag"] = f'"{result["etag"]}"'
            elif "content" in result and isinstance(result["content"], bytes):
                etag = hashlib.md5(result["content"]).hexdigest()
                headers["ETag"] = f'"{etag}"'
            # If returning download_url, allow caching the URL itself
            if "download_url" in result:
                headers["Cache-Control"] = "private, max-age=300"
            else:
                headers["Cache-Control"] = "private, max-age=60"

    # List and glob operations - short cache
    elif method in ("list", "glob", "search"):
        headers["Cache-Control"] = "private, max-age=30"

    # Metadata operations - short cache
    elif method in ("get_metadata", "exists", "is_directory"):
        headers["Cache-Control"] = "private, max-age=60"

    # Write/delete operations - no cache
    elif method in ("write", "delete", "rename", "copy", "mkdir", "rmdir", "delta_write"):
        headers["Cache-Control"] = "no-store"

    # Delta read - cache like regular read
    elif method == "delta_read":
        headers["Cache-Control"] = "private, max-age=60"

    # Default for other methods - no cache
    else:
        headers["Cache-Control"] = "private, no-cache"

    return headers


def _error_response(
    request_id: Any,
    code: RPCErrorCode,
    message: str,
    data: dict[str, Any] | None = None,
) -> JSONResponse:
    """Create JSON-RPC error response."""
    # Build error response directly since RPCResponse.error is a classmethod
    error_dict = {
        "jsonrpc": "2.0",
        "id": request_id,
        "error": {
            "code": code.value if hasattr(code, "value") else code,
            "message": message,
        },
    }
    if data:
        error_dict["error"]["data"] = data
    return JSONResponse(content=error_dict)


async def _dispatch_method(method: str, params: Any, context: Any) -> Any:
    """Dispatch RPC method call.

    Handles both sync and async methods.
    """
    nexus_fs = _app_state.nexus_fs
    if nexus_fs is None:
        raise RuntimeError("NexusFS not initialized")

    # Methods that need special handling
    MANUAL_METHODS = {
        "read",
        "write",
        "exists",
        "list",
        "delete",
        "rename",
        "copy",
        "mkdir",
        "rmdir",
        "get_metadata",
        "search",
        "glob",
        "grep",
        "is_directory",
        "delta_read",  # Issue #869: Delta sync
        "delta_write",  # Issue #869: Delta sync
        "semantic_search_index",  # Issue #947: HNSW tuning
    }

    # Try auto-dispatch first for exposed methods
    if method in _app_state.exposed_methods and method not in MANUAL_METHODS:
        return await _auto_dispatch(method, params, context)

    # Manual dispatch for core filesystem operations
    # Use to_thread_with_timeout to run sync handlers with timeout (Issue #932)
    if method == "read":
        # Use async handler for read to support async parsing
        return await _handle_read_async(params, context)
    elif method == "write":
        return await to_thread_with_timeout(_handle_write, params, context)
    elif method == "exists":
        return await to_thread_with_timeout(_handle_exists, params, context)
    elif method == "list":
        return await to_thread_with_timeout(_handle_list, params, context)
    elif method == "delete":
        return await to_thread_with_timeout(_handle_delete, params, context)
    elif method == "rename":
        return await to_thread_with_timeout(_handle_rename, params, context)
    elif method == "copy":
        return await to_thread_with_timeout(_handle_copy, params, context)
    elif method == "mkdir":
        return await to_thread_with_timeout(_handle_mkdir, params, context)
    elif method == "rmdir":
        return await to_thread_with_timeout(_handle_rmdir, params, context)
    elif method == "get_metadata":
        return await to_thread_with_timeout(_handle_get_metadata, params, context)
    elif method == "glob":
        return await to_thread_with_timeout(_handle_glob, params, context)
    elif method == "grep":
        return await to_thread_with_timeout(_handle_grep, params, context)
    elif method == "search":
        return await to_thread_with_timeout(_handle_search, params, context)
    elif method == "is_directory":
        return await to_thread_with_timeout(_handle_is_directory, params, context)
    # Delta sync methods (Issue #869)
    elif method == "delta_read":
        return await to_thread_with_timeout(_handle_delta_read, params, context)
    elif method == "delta_write":
        return await to_thread_with_timeout(_handle_delta_write, params, context)
    # Semantic search methods (Issue #947)
    elif method == "semantic_search_index":
        return await _handle_semantic_search_index(params, context)
    # Admin API methods (v0.5.1)
    elif method == "admin_create_key":
        return await to_thread_with_timeout(_handle_admin_create_key, params, context)
    elif method == "admin_list_keys":
        return await to_thread_with_timeout(_handle_admin_list_keys, params, context)
    elif method == "admin_get_key":
        return await to_thread_with_timeout(_handle_admin_get_key, params, context)
    elif method == "admin_revoke_key":
        return await to_thread_with_timeout(_handle_admin_revoke_key, params, context)
    elif method == "admin_update_key":
        return await to_thread_with_timeout(_handle_admin_update_key, params, context)
    elif method in _app_state.exposed_methods:
        return await _auto_dispatch(method, params, context)
    else:
        raise ValueError(f"Unknown method: {method}")


async def _auto_dispatch(method: str, params: Any, context: Any) -> Any:
    """Auto-dispatch to exposed method."""
    import inspect

    func = _app_state.exposed_methods[method]

    # Build kwargs
    kwargs: dict[str, Any] = {}
    sig = inspect.signature(func)

    for param_name, _param in sig.parameters.items():
        if param_name == "self":
            continue
        # Support both "context" and "_context" parameter names.
        # Skills methods intentionally use "_context" to avoid shadowing/conflicts.
        elif param_name in ("context", "_context"):
            kwargs[param_name] = context
        elif hasattr(params, param_name):
            kwargs[param_name] = getattr(params, param_name)

    # Call function (handle both sync and async)
    if asyncio.iscoroutinefunction(func):
        return await func(**kwargs)
    else:
        # Run sync function in thread pool with timeout (Issue #932)
        return await to_thread_with_timeout(func, **kwargs)


# ============================================================================
# Manual Method Handlers
# ============================================================================


def _generate_download_url(
    path: str, context: Any, expires_in: int = 3600
) -> dict[str, Any] | None:
    """Generate presigned/signed URL for direct download if backend supports it.

    This enables clients to download files directly from S3/GCS or via streaming
    from local backend, bypassing the Nexus server for improved performance on
    large files.

    Supported backends:
    - S3: Returns presigned URL for direct download from S3
    - GCS: Returns signed URL for direct download from GCS
    - Local: Returns streaming endpoint URL with signed token (Issue #853)

    Args:
        path: Virtual file path
        context: Operation context
        expires_in: URL expiration time in seconds

    Returns:
        Dict with download_url, expires_in, method, backend if supported, None otherwise
    """
    nexus_fs = _app_state.nexus_fs
    if nexus_fs is None:
        return None

    try:
        # Get the backend for this path via router
        route = nexus_fs.router.route(path)
        backend = route.backend
        backend_path = route.backend_path

        # Check if backend supports presigned URLs
        # S3 connector
        if hasattr(backend, "generate_presigned_url"):
            # Update context with backend_path
            from dataclasses import replace

            if context and hasattr(context, "backend_path"):
                context = replace(context, backend_path=backend_path)
            result = backend.generate_presigned_url(backend_path, expires_in, context)
            return {
                "download_url": result["url"],
                "expires_in": result["expires_in"],
                "method": result["method"],
                "backend": "s3",
            }

        # GCS connector
        if hasattr(backend, "generate_signed_url"):
            # Update context with backend_path
            from dataclasses import replace

            if context and hasattr(context, "backend_path"):
                context = replace(context, backend_path=backend_path)
            result = backend.generate_signed_url(backend_path, expires_in, context)
            return {
                "download_url": result["url"],
                "expires_in": result["expires_in"],
                "method": result["method"],
                "backend": "gcs",
            }

        # Local backend - use streaming endpoint with signed token
        from nexus.backends.local import LocalBackend

        if isinstance(backend, LocalBackend) and hasattr(backend, "stream_content"):
            # Get tenant_id from context
            tenant_id = "default"
            if context and hasattr(context, "tenant_id"):
                tenant_id = context.tenant_id or "default"

            # Generate signed token for streaming access
            token = _sign_stream_token(path, expires_in, tenant_id)

            # URL-encode the path (remove leading slash for URL construction)
            from urllib.parse import quote

            encoded_path = quote(path.lstrip("/"), safe="")

            return {
                "download_url": f"/api/stream/{encoded_path}?token={token}&tenant_id={tenant_id}",
                "expires_in": expires_in,
                "method": "GET",
                "backend": "local",
            }

        # Backend doesn't support presigned URLs or streaming
        return None

    except Exception as e:
        logger.warning(f"Failed to generate download URL for {path}: {e}")
        return None


async def _handle_read_async(params: Any, context: Any) -> bytes | dict[str, Any]:
    """Handle read method (async version for parsed reads).

    Returns raw bytes which will be encoded by encode_rpc_message using
    the standard {__type__: 'bytes', data: ...} format.

    If return_url=True and the backend supports it (S3/GCS connectors),
    returns a presigned URL instead of file content for direct download.
    """
    nexus_fs = _app_state.nexus_fs
    assert nexus_fs is not None

    # Handle optional parameters
    return_metadata = getattr(params, "return_metadata", False) or False
    parsed = getattr(params, "parsed", False) or False
    return_url = getattr(params, "return_url", False) or False
    expires_in = getattr(params, "expires_in", 3600) or 3600

    # Handle return_url - generate presigned URL for direct download
    if return_url:
        result = await to_thread_with_timeout(
            _generate_download_url, params.path, context, expires_in
        )
        if result:
            return result
        # Fall through to normal read if URL generation not supported

    # If not parsed, use sync read in thread with timeout (Issue #932)
    if not parsed:
        read_result: bytes | dict[str, Any] = await to_thread_with_timeout(
            nexus_fs.read,
            params.path,
            context,
            return_metadata,
            False,
        )
        return read_result

    # For parsed reads, we need to handle async parsing
    # First, read the raw content with timeout (Issue #932)
    raw_result = await to_thread_with_timeout(
        nexus_fs.read,
        params.path,
        context,
        True,
        False,  # return_metadata=True, parsed=False
    )

    content = raw_result.get("content", b"") if isinstance(raw_result, dict) else raw_result

    # Now parse the content asynchronously
    if hasattr(nexus_fs, "_get_parsed_content_async"):
        parsed_content, parse_info = await nexus_fs._get_parsed_content_async(params.path, content)
    else:
        # Fallback to sync method in thread with timeout (Issue #932)
        parsed_content, parse_info = await to_thread_with_timeout(
            nexus_fs._get_parsed_content, params.path, content
        )

    if return_metadata:
        result = {
            "content": parsed_content,
            "parsed": parse_info.get("parsed", False),
            "provider": parse_info.get("provider"),
            "cached": parse_info.get("cached", False),
        }
        if isinstance(raw_result, dict):
            result["etag"] = raw_result.get("etag")
            result["version"] = raw_result.get("version")
            result["modified_at"] = raw_result.get("modified_at")
            result["size"] = len(parsed_content)
        return result

    return parsed_content


def _handle_read(params: Any, context: Any) -> bytes | dict[str, Any]:
    """Handle read method (sync version - kept for compatibility).

    Returns raw bytes which will be encoded by encode_rpc_message using
    the standard {__type__: 'bytes', data: ...} format.
    """
    nexus_fs = _app_state.nexus_fs
    assert nexus_fs is not None

    # Handle optional parameters
    kwargs: dict[str, Any] = {"context": context}
    if hasattr(params, "return_metadata") and params.return_metadata is not None:
        kwargs["return_metadata"] = params.return_metadata
    if hasattr(params, "parsed") and params.parsed is not None:
        kwargs["parsed"] = params.parsed

    result = nexus_fs.read(params.path, **kwargs)

    # Return raw bytes - encode_rpc_message will convert to {__type__: 'bytes', data: ...}
    if isinstance(result, bytes):
        return result
    # If result is already a dict (e.g., with metadata), return as-is
    return result


def _handle_write(params: Any, context: Any) -> dict[str, Any]:
    """Handle write method."""
    nexus_fs = _app_state.nexus_fs
    assert nexus_fs is not None

    # Content should already be bytes after decode_rpc_message
    content = params.content
    if isinstance(content, str):
        content = content.encode("utf-8")

    # Handle optional parameters
    kwargs: dict[str, Any] = {"context": context}
    if hasattr(params, "if_match") and params.if_match:
        kwargs["if_match"] = params.if_match
    if hasattr(params, "if_none_match") and params.if_none_match:
        kwargs["if_none_match"] = params.if_none_match
    if hasattr(params, "force") and params.force:
        kwargs["force"] = params.force

    bytes_written = nexus_fs.write(params.path, content, **kwargs)
    return {"bytes_written": bytes_written}


def _handle_exists(params: Any, context: Any) -> dict[str, Any]:
    """Handle exists method."""
    nexus_fs = _app_state.nexus_fs
    assert nexus_fs is not None
    return {"exists": nexus_fs.exists(params.path, context=context)}


def _handle_list(params: Any, context: Any) -> dict[str, Any]:
    """Handle list method with optional pagination support (Issue #937).

    Backward Compatibility:
    - If limit not provided: returns {"files": [...]} (legacy format)
    - If limit provided: returns {"files": [...], "next_cursor": ..., "has_more": ...}
    """
    nexus_fs = _app_state.nexus_fs
    assert nexus_fs is not None

    kwargs: dict[str, Any] = {"context": context}
    if hasattr(params, "show_parsed") and params.show_parsed is not None:
        kwargs["show_parsed"] = params.show_parsed
    if hasattr(params, "recursive") and params.recursive is not None:
        kwargs["recursive"] = params.recursive
    if hasattr(params, "details") and params.details is not None:
        kwargs["details"] = params.details

    # Check for pagination mode (Issue #937)
    limit = getattr(params, "limit", None)
    cursor = getattr(params, "cursor", None)

    if limit is not None:
        # Paginated mode - pass limit and cursor to list()
        kwargs["limit"] = limit
        if cursor:
            kwargs["cursor"] = cursor

        result = nexus_fs.list(params.path, **kwargs)

        # Result is PaginatedResult when limit is provided
        if hasattr(result, "to_dict"):
            paginated = result.to_dict()
            return {
                "files": paginated["items"],
                "next_cursor": paginated["next_cursor"],
                "has_more": paginated["has_more"],
                "total_count": paginated.get("total_count"),
            }

    # Legacy mode - return flat list
    entries = nexus_fs.list(params.path, **kwargs)
    # Client expects "files" key, not "entries"
    return {"files": entries}


def _handle_delete(params: Any, context: Any) -> dict[str, Any]:
    """Handle delete method."""
    nexus_fs = _app_state.nexus_fs
    assert nexus_fs is not None
    # IMPORTANT: NexusFS.delete supports context and permissions depend on it.
    # Some older NexusFilesystem implementations may not accept context, so fall back safely.
    try:
        nexus_fs.delete(params.path, context=context)
    except TypeError:
        nexus_fs.delete(params.path)
    return {"deleted": True}


def _handle_rename(params: Any, context: Any) -> dict[str, Any]:
    """Handle rename method."""
    nexus_fs = _app_state.nexus_fs
    assert nexus_fs is not None
    # IMPORTANT: NexusFS.rename supports context and permissions depend on it.
    # Some older NexusFilesystem implementations may not accept context, so fall back safely.
    try:
        nexus_fs.rename(params.old_path, params.new_path, context=context)
    except TypeError:
        nexus_fs.rename(params.old_path, params.new_path)
    return {"renamed": True}


def _handle_copy(params: Any, context: Any) -> dict[str, Any]:
    """Handle copy method."""
    nexus_fs = _app_state.nexus_fs
    assert nexus_fs is not None
    nexus_fs.copy(params.src_path, params.dst_path, context=context)  # type: ignore[attr-defined]
    return {"copied": True}


def _handle_mkdir(params: Any, context: Any) -> dict[str, Any]:
    """Handle mkdir method."""
    nexus_fs = _app_state.nexus_fs
    assert nexus_fs is not None

    kwargs: dict[str, Any] = {"context": context}
    if hasattr(params, "parents") and params.parents is not None:
        kwargs["parents"] = params.parents
    if hasattr(params, "exist_ok") and params.exist_ok is not None:
        kwargs["exist_ok"] = params.exist_ok

    nexus_fs.mkdir(params.path, **kwargs)
    return {"created": True}


def _handle_rmdir(params: Any, context: Any) -> dict[str, Any]:
    """Handle rmdir method."""
    nexus_fs = _app_state.nexus_fs
    assert nexus_fs is not None

    kwargs: dict[str, Any] = {"context": context}
    if hasattr(params, "recursive") and params.recursive is not None:
        kwargs["recursive"] = params.recursive
    if hasattr(params, "force") and params.force is not None:
        kwargs["force"] = params.force

    nexus_fs.rmdir(params.path, **kwargs)
    return {"removed": True}


def _handle_get_metadata(params: Any, context: Any) -> dict[str, Any]:
    """Handle get_metadata method."""
    nexus_fs = _app_state.nexus_fs
    assert nexus_fs is not None
    metadata = nexus_fs.get_metadata(params.path, context=context)
    return {"metadata": metadata}


def _handle_glob(params: Any, context: Any) -> dict[str, Any]:
    """Handle glob method."""
    nexus_fs = _app_state.nexus_fs
    assert nexus_fs is not None

    kwargs: dict[str, Any] = {"context": context}
    if hasattr(params, "path") and params.path:
        kwargs["path"] = params.path

    matches = nexus_fs.glob(params.pattern, **kwargs)
    return {"matches": matches}


def _handle_grep(params: Any, context: Any) -> dict[str, Any]:
    """Handle grep method."""
    nexus_fs = _app_state.nexus_fs
    assert nexus_fs is not None

    kwargs: dict[str, Any] = {"context": context}
    if hasattr(params, "path") and params.path:
        kwargs["path"] = params.path
    if hasattr(params, "ignore_case") and params.ignore_case is not None:
        kwargs["ignore_case"] = params.ignore_case
    if hasattr(params, "max_results") and params.max_results is not None:
        kwargs["max_results"] = params.max_results
    if hasattr(params, "file_pattern") and params.file_pattern is not None:
        kwargs["file_pattern"] = params.file_pattern
    if hasattr(params, "search_mode") and params.search_mode is not None:
        kwargs["search_mode"] = params.search_mode

    results = nexus_fs.grep(params.pattern, **kwargs)
    # Return "results" key to match RemoteNexusFS.grep() expectations
    return {"results": results}


def _handle_search(params: Any, context: Any) -> dict[str, Any]:
    """Handle search method."""
    nexus_fs = _app_state.nexus_fs
    assert nexus_fs is not None

    kwargs: dict[str, Any] = {"context": context}
    if hasattr(params, "path") and params.path:
        kwargs["path"] = params.path
    if hasattr(params, "limit") and params.limit is not None:
        kwargs["limit"] = params.limit
    if hasattr(params, "search_type") and params.search_type:
        kwargs["search_type"] = params.search_type

    results = nexus_fs.search(params.query, **kwargs)  # type: ignore[attr-defined]
    return {"results": results}


async def _handle_semantic_search_index(params: Any, _context: Any) -> dict[str, Any]:
    """Handle semantic_search_index method (Issue #947).

    Index documents for semantic search with embeddings.

    Args:
        params.path: Path to index (file or directory, default: "/")
        params.recursive: If True, index directory recursively (default: True)
        context: Operation context

    Returns:
        Dictionary mapping file paths to number of chunks indexed
    """
    nexus_fs = _app_state.nexus_fs
    assert nexus_fs is not None

    path = getattr(params, "path", "/")
    recursive = getattr(params, "recursive", True)

    # Check if semantic search is initialized
    if not hasattr(nexus_fs, "_semantic_search") or nexus_fs._semantic_search is None:
        # Try to initialize semantic search
        try:
            await nexus_fs.initialize_semantic_search()
        except Exception as e:
            raise ValueError(
                f"Semantic search is not initialized and could not be auto-initialized: {e}"
            ) from e

    # Call the async indexing method
    results = await nexus_fs.semantic_search_index(path=path, recursive=recursive)

    # Calculate total chunks (handle case where values might be dicts or errors)
    total_chunks = 0
    for v in results.values():
        if isinstance(v, int):
            total_chunks += v
        elif isinstance(v, dict) and "chunks" in v:
            total_chunks += v["chunks"]

    return {"indexed": results, "total_files": len(results), "total_chunks": total_chunks}


def _handle_is_directory(params: Any, context: Any) -> dict[str, Any]:
    """Handle is_directory method."""
    nexus_fs = _app_state.nexus_fs
    assert nexus_fs is not None
    return {"is_directory": nexus_fs.is_directory(params.path, context=context)}


# ============================================================================
# Delta Sync Handlers (Issue #869)
# ============================================================================


def _handle_delta_read(params: Any, context: Any) -> dict[str, Any]:
    """Handle delta_read method for rsync-style incremental updates.

    If client provides a content hash matching their cached version,
    returns only the delta (binary diff) instead of full file content.
    This reduces bandwidth by 50-90% for files with small changes.

    Args:
        params.path: File path to read
        params.client_hash: Client's current content hash (optional)
        params.max_delta_ratio: Max delta/original size ratio before falling back (default: 0.8)

    Returns:
        - If client_hash matches server: {"unchanged": True, "server_hash": ...}
        - If delta is smaller than threshold: {"delta": bytes, "server_hash": ..., "is_full": False}
        - If delta is larger or no client_hash: {"content": bytes, "server_hash": ..., "is_full": True}
    """
    import bsdiff4

    from nexus.core.hash_fast import hash_content

    nexus_fs = _app_state.nexus_fs
    assert nexus_fs is not None

    # Read current file content
    content = nexus_fs.read(params.path, context=context)
    if isinstance(content, dict):
        content = content.get("content", b"")
    if isinstance(content, str):
        content = content.encode("utf-8")
    assert isinstance(content, bytes)

    # Compute server's content hash
    server_hash = hash_content(content)

    # Get client's hash if provided
    client_hash = getattr(params, "client_hash", None)
    max_delta_ratio = getattr(params, "max_delta_ratio", 0.8)

    # If no client hash or client hash matches, handle appropriately
    if client_hash is None:
        # No client cache - return full content
        return {
            "content": content,
            "server_hash": server_hash,
            "is_full": True,
            "size": len(content),
        }

    if client_hash == server_hash:
        # Content unchanged - client can use cached version
        return {
            "unchanged": True,
            "server_hash": server_hash,
        }

    # Client has different version - need to compute delta
    # Get client's cached content from their provided hash
    # Note: Client must send their cached content for delta computation
    client_content = getattr(params, "client_content", None)

    if client_content is None:
        # Client didn't send their content - can't compute delta, return full
        return {
            "content": content,
            "server_hash": server_hash,
            "is_full": True,
            "size": len(content),
            "reason": "client_content_required",
        }

    if isinstance(client_content, str):
        client_content = client_content.encode("utf-8")

    # Verify client's content matches their claimed hash
    if hash_content(client_content) != client_hash:
        # Hash mismatch - return full content
        return {
            "content": content,
            "server_hash": server_hash,
            "is_full": True,
            "size": len(content),
            "reason": "client_hash_mismatch",
        }

    # Compute binary delta using bsdiff4
    delta = bsdiff4.diff(client_content, content)

    # Check if delta is worth sending (smaller than threshold)
    delta_ratio = len(delta) / len(content) if len(content) > 0 else 1.0

    if delta_ratio > max_delta_ratio:
        # Delta too large - send full content instead
        return {
            "content": content,
            "server_hash": server_hash,
            "is_full": True,
            "size": len(content),
            "reason": "delta_too_large",
            "delta_ratio": delta_ratio,
        }

    # Delta is efficient - return it
    return {
        "delta": delta,
        "server_hash": server_hash,
        "is_full": False,
        "delta_size": len(delta),
        "original_size": len(content),
        "compression_ratio": 1.0 - delta_ratio,
    }


def _handle_delta_write(params: Any, context: Any) -> dict[str, Any]:
    """Handle delta_write method for rsync-style incremental updates.

    Client sends a binary delta patch instead of full file content.
    Server applies the patch to the current file version.

    Args:
        params.path: File path to write
        params.delta: Binary delta patch (bsdiff4 format)
        params.base_hash: Expected hash of current server content
        params.if_match: Optional ETag for optimistic concurrency

    Returns:
        {"bytes_written": int, "new_hash": str} on success
        {"error": str, "reason": str} on conflict
    """
    import bsdiff4

    from nexus.core.hash_fast import hash_content

    nexus_fs = _app_state.nexus_fs
    assert nexus_fs is not None

    # Get the delta and base hash
    delta = params.delta
    if isinstance(delta, str):
        delta = delta.encode("latin-1")  # Binary data might be encoded

    base_hash = getattr(params, "base_hash", None)
    if base_hash is None:
        raise ValueError("base_hash is required for delta_write")

    # Read current file content
    try:
        current_content = nexus_fs.read(params.path, context=context)
        if isinstance(current_content, dict):
            current_content = current_content.get("content", b"")
        if isinstance(current_content, str):
            current_content = current_content.encode("utf-8")
        assert isinstance(current_content, bytes)
    except Exception as e:
        # File doesn't exist - can't apply delta
        raise ValueError("Cannot apply delta to non-existent file. Use write() instead.") from e

    # Verify current content matches expected base
    current_hash = hash_content(current_content)
    if current_hash != base_hash:
        return {
            "error": "conflict",
            "reason": "base_hash_mismatch",
            "expected_hash": base_hash,
            "actual_hash": current_hash,
        }

    # Apply the delta patch
    new_content = bsdiff4.patch(current_content, delta)

    # Write the patched content
    kwargs: dict[str, Any] = {"context": context}
    if hasattr(params, "if_match") and params.if_match:
        kwargs["if_match"] = params.if_match

    bytes_written = nexus_fs.write(params.path, new_content, **kwargs)
    new_hash = hash_content(new_content)

    return {
        "bytes_written": bytes_written,
        "new_hash": new_hash,
        "patch_applied": True,
    }


# ============================================================================
# Admin API Handlers (v0.5.1)
# ============================================================================


def _require_admin(context: Any) -> None:
    """Require admin privileges for admin operations."""
    from nexus.core.exceptions import NexusPermissionError

    if not context or not getattr(context, "is_admin", False):
        raise NexusPermissionError("Admin privileges required for this operation")


def _handle_admin_create_key(params: Any, context: Any) -> dict[str, Any]:
    """Handle admin_create_key method."""
    from datetime import UTC, datetime, timedelta

    from nexus.core.entity_registry import EntityRegistry
    from nexus.server.auth.database_key import DatabaseAPIKeyAuth

    _require_admin(context)

    auth_provider = _app_state.auth_provider
    if not auth_provider or not hasattr(auth_provider, "session_factory"):
        raise RuntimeError("Database auth provider not configured")

    # Register user in entity registry (for agent permission inheritance)
    if params.subject_type == "user" or not params.subject_type:
        entity_registry = EntityRegistry(auth_provider.session_factory)
        entity_registry.register_entity(
            entity_type="user",
            entity_id=params.user_id,
            parent_type="tenant",
            parent_id=params.tenant_id,
        )

    # Calculate expiry if specified
    expires_at = None
    if params.expires_days:
        expires_at = datetime.now(UTC) + timedelta(days=params.expires_days)

    # Create API key
    with auth_provider.session_factory() as session:
        key_id, raw_key = DatabaseAPIKeyAuth.create_key(
            session,
            user_id=params.user_id,
            name=params.name,
            subject_type=params.subject_type,
            subject_id=params.subject_id,
            tenant_id=params.tenant_id,
            is_admin=params.is_admin,
            expires_at=expires_at,
        )
        session.commit()

        return {
            "key_id": key_id,
            "api_key": raw_key,
            "user_id": params.user_id,
            "name": params.name,
            "subject_type": params.subject_type,
            "subject_id": params.subject_id or params.user_id,
            "tenant_id": params.tenant_id,
            "is_admin": params.is_admin,
            "expires_at": expires_at.isoformat() if expires_at else None,
        }


def _handle_admin_list_keys(params: Any, context: Any) -> dict[str, Any]:
    """Handle admin_list_keys method.

    Performance optimized: All filtering happens in SQL instead of Python.
    """
    from datetime import UTC, datetime

    from sqlalchemy import func, or_, select

    from nexus.storage.models import APIKeyModel

    _require_admin(context)

    auth_provider = _app_state.auth_provider
    if not auth_provider or not hasattr(auth_provider, "session_factory"):
        raise RuntimeError("Database auth provider not configured")

    with auth_provider.session_factory() as session:
        stmt = select(APIKeyModel)

        # Apply all filters in SQL for performance
        if params.user_id:
            stmt = stmt.where(APIKeyModel.user_id == params.user_id)
        if params.tenant_id:
            stmt = stmt.where(APIKeyModel.tenant_id == params.tenant_id)
        if params.is_admin is not None:
            stmt = stmt.where(APIKeyModel.is_admin == int(params.is_admin))
        if not params.include_revoked:
            stmt = stmt.where(APIKeyModel.revoked == 0)

        # Filter expired keys in SQL (not Python) for correct pagination
        if not params.include_expired:
            now = datetime.now(UTC)
            stmt = stmt.where(
                or_(
                    APIKeyModel.expires_at.is_(None),
                    APIKeyModel.expires_at > now,
                )
            )

        # Get total count before pagination (for accurate total)
        count_stmt = select(func.count()).select_from(stmt.subquery())
        total = session.scalar(count_stmt) or 0

        # Apply pagination
        stmt = stmt.order_by(APIKeyModel.created_at.desc())
        stmt = stmt.limit(params.limit).offset(params.offset)
        api_keys = list(session.scalars(stmt).all())

        keys = []
        for key in api_keys:
            keys.append(
                {
                    "key_id": key.key_id,
                    "user_id": key.user_id,
                    "subject_type": key.subject_type,
                    "subject_id": key.subject_id,
                    "name": key.name,
                    "tenant_id": key.tenant_id,
                    "is_admin": bool(key.is_admin),
                    "created_at": key.created_at.isoformat() if key.created_at else None,
                    "expires_at": key.expires_at.isoformat() if key.expires_at else None,
                    "revoked": bool(key.revoked),
                    "revoked_at": key.revoked_at.isoformat() if key.revoked_at else None,
                    "last_used_at": key.last_used_at.isoformat() if key.last_used_at else None,
                }
            )

        return {"keys": keys, "total": total}


def _handle_admin_get_key(params: Any, context: Any) -> dict[str, Any]:
    """Handle admin_get_key method."""
    from sqlalchemy import select

    from nexus.core.exceptions import NexusFileNotFoundError
    from nexus.storage.models import APIKeyModel

    _require_admin(context)

    auth_provider = _app_state.auth_provider
    if not auth_provider or not hasattr(auth_provider, "session_factory"):
        raise RuntimeError("Database auth provider not configured")

    with auth_provider.session_factory() as session:
        stmt = select(APIKeyModel).where(APIKeyModel.key_id == params.key_id)
        api_key = session.scalar(stmt)

        if not api_key:
            raise NexusFileNotFoundError(f"API key not found: {params.key_id}")

        return {
            "key_id": api_key.key_id,
            "user_id": api_key.user_id,
            "subject_type": api_key.subject_type,
            "subject_id": api_key.subject_id,
            "name": api_key.name,
            "tenant_id": api_key.tenant_id,
            "is_admin": bool(api_key.is_admin),
            "created_at": api_key.created_at.isoformat() if api_key.created_at else None,
            "expires_at": api_key.expires_at.isoformat() if api_key.expires_at else None,
            "revoked": bool(api_key.revoked),
            "revoked_at": api_key.revoked_at.isoformat() if api_key.revoked_at else None,
            "last_used_at": api_key.last_used_at.isoformat() if api_key.last_used_at else None,
        }


def _handle_admin_revoke_key(params: Any, context: Any) -> dict[str, Any]:
    """Handle admin_revoke_key method."""
    from nexus.core.exceptions import NexusFileNotFoundError
    from nexus.server.auth.database_key import DatabaseAPIKeyAuth

    _require_admin(context)

    auth_provider = _app_state.auth_provider
    if not auth_provider or not hasattr(auth_provider, "session_factory"):
        raise RuntimeError("Database auth provider not configured")

    with auth_provider.session_factory() as session:
        success = DatabaseAPIKeyAuth.revoke_key(session, params.key_id)
        if not success:
            raise NexusFileNotFoundError(f"API key not found: {params.key_id}")

        session.commit()
        return {"success": True, "key_id": params.key_id}


def _handle_admin_update_key(params: Any, context: Any) -> dict[str, Any]:
    """Handle admin_update_key method."""
    from datetime import UTC, datetime, timedelta

    from sqlalchemy import select

    from nexus.core.exceptions import NexusFileNotFoundError
    from nexus.storage.models import APIKeyModel

    _require_admin(context)

    auth_provider = _app_state.auth_provider
    if not auth_provider or not hasattr(auth_provider, "session_factory"):
        raise RuntimeError("Database auth provider not configured")

    with auth_provider.session_factory() as session:
        stmt = select(APIKeyModel).where(APIKeyModel.key_id == params.key_id)
        api_key = session.scalar(stmt)

        if not api_key:
            raise NexusFileNotFoundError(f"API key not found: {params.key_id}")

        # Update fields if provided
        if params.name is not None:
            api_key.name = params.name
        if params.is_admin is not None:
            api_key.is_admin = int(params.is_admin)
        if params.expires_days is not None:
            api_key.expires_at = datetime.now(UTC) + timedelta(days=params.expires_days)

        session.commit()

        return {
            "success": True,
            "key_id": api_key.key_id,
            "name": api_key.name,
            "is_admin": bool(api_key.is_admin),
            "expires_at": api_key.expires_at.isoformat() if api_key.expires_at else None,
        }


# ============================================================================
# Server Runner
# ============================================================================


def run_server(
    app: FastAPI | str,
    host: str = "0.0.0.0",
    port: int = 2026,
    log_level: str = "info",
    workers: int | None = None,
) -> None:
    """Run the FastAPI server with uvicorn.

    Args:
        app: FastAPI application instance or import string (e.g., "nexus.server:app")
        host: Host to bind to
        port: Port to bind to
        log_level: Logging level
        workers: Number of worker processes (default: 1, or NEXUS_WORKERS env var)
            - For multi-worker mode, pass app as string import path
            - Set to 0 or None for single worker (recommended for development)
            - Set to CPU count for production (e.g., 4 for 4-core machine)

    Production deployment for multi-worker:
        # Option 1: Use uvicorn CLI with workers
        uvicorn nexus.server.fastapi_server:app --host 0.0.0.0 --port 2026 --workers 4

        # Option 2: Use gunicorn with uvicorn workers (recommended)
        gunicorn nexus.server.fastapi_server:app -w 4 -k uvicorn.workers.UvicornWorker

    Environment variables:
        NEXUS_WORKERS: Number of workers (default: 1)
        NEXUS_HOST: Host to bind (default: 0.0.0.0)
        NEXUS_PORT: Port to bind (default: 2026)
    """
    import os

    import uvicorn

    from nexus.core import setup_uvloop

    # Install uvloop for better async performance (2-4x faster)
    # This must be called before uvicorn creates its event loop
    if setup_uvloop():
        logger.info("uvloop installed as default event loop policy")

    # Get workers from parameter or environment variable
    if workers is None:
        workers = int(os.environ.get("NEXUS_WORKERS", "1"))

    # Multi-worker mode requires app to be a string import path
    if workers > 1 and not isinstance(app, str):
        logger.warning(
            f"Multi-worker mode (workers={workers}) requires app to be a string import path. "
            "Falling back to single worker. For production, use: "
            "uvicorn nexus.server.fastapi_server:app --workers N"
        )
        workers = 1

    logger.info(f"Starting Nexus server on {host}:{port} with {workers} worker(s)")

    uvicorn.run(
        app,
        host=host,
        port=port,
        log_level=log_level,
        workers=workers if workers > 1 else None,
    )


def run_server_from_config(
    nexus_fs: NexusFS,
    host: str = "0.0.0.0",
    port: int = 2026,
    api_key: str | None = None,
    auth_provider: Any = None,
    database_url: str | None = None,
    log_level: str = "info",
) -> None:
    """Create and run server from configuration.

    Args:
        nexus_fs: NexusFS instance
        host: Host to bind to
        port: Port to bind to
        api_key: Static API key
        auth_provider: Auth provider
        database_url: Database URL for async operations
        log_level: Logging level
    """
    app = create_app(
        nexus_fs=nexus_fs,
        api_key=api_key,
        auth_provider=auth_provider,
        database_url=database_url,
    )
    run_server(app, host=host, port=port, log_level=log_level)<|MERGE_RESOLUTION|>--- conflicted
+++ resolved
@@ -31,12 +31,7 @@
 import secrets
 import time
 from collections.abc import Callable, Iterator
-<<<<<<< HEAD
 from contextlib import asynccontextmanager, suppress
-from pathlib import Path
-=======
-from contextlib import asynccontextmanager
->>>>>>> 416ac64c
 from typing import TYPE_CHECKING, Any, TypeVar
 
 from anyio import to_thread
