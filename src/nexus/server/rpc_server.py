--- conflicted
+++ resolved
@@ -1105,41 +1105,28 @@
 
         # Memory storage operations
         elif method == "store_memory":
-<<<<<<< HEAD
-            # v0.7.1: Pass context to memory operations for proper identity tracking
-            memory_id = self.nexus_fs.memory.store(  # type: ignore[attr-defined]
-=======
+            # v0.7.1+v0.8.0: Use memory API with authenticated context
             memory_api = self._get_memory_api_with_context()
             memory_id = memory_api.store(
->>>>>>> 1659e1d2
                 content=params.content,
                 memory_type=params.memory_type,
                 scope=params.scope,
                 importance=params.importance,
-<<<<<<< HEAD
-                context=context,
-=======
                 namespace=params.namespace,  # v0.8.0
                 path_key=params.path_key,  # v0.8.0
->>>>>>> 1659e1d2
                 # Note: tags param in RPC but not in Memory.store() - ignore it
             )
             return {"memory_id": memory_id}
 
         elif method == "list_memories":
-<<<<<<< HEAD
-            # v0.7.1: Pass context to memory operations for proper identity tracking
-            memories = self.nexus_fs.memory.list(  # type: ignore[attr-defined]
-=======
+            # v0.7.1+v0.8.0: Use memory API with authenticated context
             memory_api = self._get_memory_api_with_context()
             memories = memory_api.list(
->>>>>>> 1659e1d2
                 scope=params.scope,
                 memory_type=params.memory_type,
                 namespace=params.namespace,  # v0.8.0
                 namespace_prefix=params.namespace_prefix,  # v0.8.0
                 limit=params.limit,
-                context=context,
             )
             return {"memories": memories}
 
@@ -1158,17 +1145,12 @@
             return {"deleted": deleted}
 
         elif method == "query_memories":
-<<<<<<< HEAD
-            # v0.7.1: Pass context to memory operations for proper identity tracking
-            memories = self.nexus_fs.memory.query(  # type: ignore[attr-defined]
-=======
+            # v0.7.1+v0.8.0: Use memory API with authenticated context
             memory_api = self._get_memory_api_with_context()
             memories = memory_api.query(
->>>>>>> 1659e1d2
                 memory_type=params.memory_type,
                 scope=params.scope,
                 limit=params.limit,
-                context=context,
             )
             return {"memories": memories}
 
