--- conflicted
+++ resolved
@@ -60,7 +60,7 @@
     api_key: str | None = None
     auth_provider: Any = None
     exposed_methods: dict[str, Any] = {}
-    event_loop: asyncio.AbstractEventLoop | None = None
+    event_loop: Any = None
 
     def log_message(self, format: str, *args: Any) -> None:
         """Override to use Python logging instead of stderr."""
@@ -194,34 +194,12 @@
             self.end_headers()
 
     def _validate_auth(self) -> bool:
-        """Validate authentication.
+        """Validate API key authentication.
 
         Returns:
             True if authentication is valid or not required
         """
-        # If auth_provider is configured, use it
-        if self.auth_provider:
-            auth_header = self.headers.get("Authorization")
-            if not auth_header:
-                return False
-
-            # Expected format: "Bearer <token>"
-            if not auth_header.startswith("Bearer "):
-                return False
-
-            token = auth_header[7:]  # Remove "Bearer " prefix
-
-            # PERFORMANCE FIX: Use persistent event loop instead of creating new ones
-            # asyncio.run() creates a new event loop each time, which is expensive
-            if self.event_loop is None:
-                logger.error("Event loop not initialized on request handler")
-                return False
-
-            result = self.event_loop.run_until_complete(self.auth_provider.authenticate(token))
-            authenticated: bool = result.authenticated
-            return authenticated
-
-        # Fall back to simple API key validation
+        # If no API key is configured, allow all requests
         if not self.api_key:
             return True
 
@@ -237,55 +215,6 @@
         token = auth_header[7:]  # Remove "Bearer " prefix
         return bool(token == self.api_key)
 
-<<<<<<< HEAD
-    def _get_operation_context(self) -> Any:
-        """Get operation context from authentication.
-
-        Extracts authentication information and creates an OperationContext
-        for use in filesystem operations.
-
-        Returns:
-            OperationContext or None if no authentication
-        """
-        from nexus.core.permissions import OperationContext
-
-        # Extract from auth provider if available
-        if self.auth_provider:
-            auth_header = self.headers.get("Authorization")
-            if auth_header and auth_header.startswith("Bearer "):
-                token = auth_header[7:]
-
-                # PERFORMANCE FIX: Use persistent event loop instead of creating new ones
-                if self.event_loop is None:
-                    logger.error("Event loop not initialized on request handler")
-                    return None
-
-                result = self.event_loop.run_until_complete(self.auth_provider.authenticate(token))
-                if result.authenticated and result.subject_type and result.subject_id:
-                    return OperationContext(
-                        user=result.subject_id,  # Required for compatibility
-                        subject_type=result.subject_type,
-                        subject_id=result.subject_id,
-                        tenant_id=result.tenant_id,
-                        is_admin=result.is_admin,
-                        groups=[],  # TODO: Extract groups from auth result if available
-                    )
-
-        # Check for explicit subject header (for backward compatibility)
-        subject_header = self.headers.get("X-Nexus-Subject")
-        if subject_header:
-            parts = subject_header.split(":", 1)
-            if len(parts) == 2:
-                return OperationContext(
-                    user=parts[1],  # Required
-                    subject_type=parts[0],
-                    subject_id=parts[1],
-                    groups=[],
-                )
-
-        # No authentication - return None to use default context
-        return None
-=======
     def _get_backend_info(self) -> dict[str, Any]:
         """Get backend configuration information.
 
@@ -365,7 +294,6 @@
                     pass
 
         return info
->>>>>>> 47b8ea45
 
     def _handle_rpc_call(self, request: RPCRequest) -> None:
         """Handle RPC method call.
@@ -404,7 +332,7 @@
         except ValidationError as e:
             self._send_error_response(request.id, RPCErrorCode.VALIDATION_ERROR, str(e))
         except ConflictError as e:
-            # Handle optimistic concurrency conflicts
+            # v0.3.9: Handle optimistic concurrency conflicts
             self._send_error_response(
                 request.id,
                 RPCErrorCode.CONFLICT,
@@ -433,9 +361,6 @@
         Returns:
             Method result
         """
-        # Extract authentication context
-        context = self._get_operation_context()
-
         # Try auto-dispatch first (for methods decorated with @rpc_expose)
         # Skip auto-dispatch for methods with special handling (virtual views, wrapping, etc.)
         MANUAL_DISPATCH_METHODS = {
@@ -461,7 +386,7 @@
             and method in self.exposed_methods
             and method not in MANUAL_DISPATCH_METHODS
         ):
-            return self._auto_dispatch(method, params, context)
+            return self._auto_dispatch(method, params)
 
         # Fall back to manual dispatch for backward compatibility
         # Core file operations
@@ -471,21 +396,20 @@
 
             if view_type:
                 # Read raw content and parse it (virtual views don't support metadata)
-                raw_content = self.nexus_fs.read(original_path, context=context)
+                raw_content = self.nexus_fs.read(original_path)
                 # Type narrowing: when return_metadata=False (default), result is bytes
                 assert isinstance(raw_content, bytes), "Expected bytes from read()"
                 return get_parsed_content(raw_content, original_path, view_type)
             else:
-                result = self.nexus_fs.read(
-                    params.path, context=context, return_metadata=params.return_metadata
-                )
+                # v0.3.9: Support return_metadata parameter
+                result = self.nexus_fs.read(params.path, return_metadata=params.return_metadata)
                 return result
 
         elif method == "write":
+            # v0.3.9: Support optimistic concurrency control parameters
             result = self.nexus_fs.write(
                 params.path,
                 params.content,
-                context=context,
                 if_match=params.if_match,
                 if_none_match=params.if_none_match,
                 force=params.force,
@@ -494,11 +418,11 @@
             return result
 
         elif method == "delete":
-            self.nexus_fs.delete(params.path, context=context)  # type: ignore[call-arg]
+            self.nexus_fs.delete(params.path)
             return {"success": True}
 
         elif method == "rename":
-            self.nexus_fs.rename(params.old_path, params.new_path, context=context)  # type: ignore[call-arg]
+            self.nexus_fs.rename(params.old_path, params.new_path)
             return {"success": True}
 
         elif method == "exists":
@@ -513,12 +437,11 @@
 
         # Discovery operations
         elif method == "list":
-            files = self.nexus_fs.list(  # type: ignore[call-arg]
+            files = self.nexus_fs.list(
                 params.path,
                 recursive=params.recursive,
                 details=params.details,
                 prefix=params.prefix,
-                context=context,
             )
             # Debug: Check what we got
             logger.info(f"List returned {len(files)} items, type={type(files)}")
@@ -593,13 +516,11 @@
 
         # Directory operations
         elif method == "mkdir":
-            self.nexus_fs.mkdir(  # type: ignore[call-arg]
-                params.path, parents=params.parents, exist_ok=params.exist_ok, context=context
-            )
+            self.nexus_fs.mkdir(params.path, parents=params.parents, exist_ok=params.exist_ok)
             return {"success": True}
 
         elif method == "rmdir":
-            self.nexus_fs.rmdir(params.path, recursive=params.recursive, context=context)  # type: ignore[call-arg]
+            self.nexus_fs.rmdir(params.path, recursive=params.recursive)
             return {"success": True}
 
         elif method == "is_directory":
@@ -636,13 +557,12 @@
         else:
             raise ValueError(f"Unknown method: {method}")
 
-    def _auto_dispatch(self, method: str, params: Any, context: Any = None) -> Any:
+    def _auto_dispatch(self, method: str, params: Any) -> Any:
         """Auto-dispatch to decorated method.
 
         Args:
             method: Method name
             params: Parsed parameters (dataclass instance)
-            context: OperationContext for authenticated operations
 
         Returns:
             Serialized method result
@@ -654,20 +574,6 @@
             kwargs = {k: v for k, v in params.__dict__.items() if not k.startswith("_")}
         else:
             kwargs = {}
-
-        # Add context parameter if provided and method accepts it
-        if context is not None:
-            import inspect
-
-            sig = inspect.signature(fn)
-            if "context" in sig.parameters:
-                # Convert OperationContext to dict for methods that expect dict
-                if hasattr(context, "__dict__"):
-                    kwargs["context"] = {
-                        k: v for k, v in context.__dict__.items() if not k.startswith("_")
-                    }
-                else:
-                    kwargs["context"] = context
 
         # Call the method
         result = fn(**kwargs)
@@ -808,16 +714,12 @@
             host: Server host
             port: Server port
             api_key: Optional API key for authentication (if None, no auth required)
-            auth_provider: Optional AuthProvider instance for advanced authentication
+            auth_provider: Optional authentication provider
         """
         self.nexus_fs = nexus_fs
         self.host = host
         self.port = port
         self.api_key = api_key
-        self.auth_provider = auth_provider
-
-        # Create persistent event loop for async auth providers
-        # PERFORMANCE FIX: Use a single event loop instead of creating new ones with asyncio.run()
         self._event_loop = asyncio.new_event_loop()
 
         # Auto-discover all @rpc_expose decorated methods
@@ -854,7 +756,7 @@
                 if callable(attr) and hasattr(attr, "_rpc_exposed"):
                     method_name = getattr(attr, "_rpc_name", name)
                     exposed[method_name] = attr
-                    logger.debug(f"Discovered RPC method: {method_name}")
+                    logger.info(f"Discovered RPC method: {method_name}")
 
             except Exception as e:
                 # Some attributes might raise exceptions when accessed
@@ -886,10 +788,4 @@
         self.server.server_close()
         if hasattr(self.nexus_fs, "close"):
             self.nexus_fs.close()
-
-        # Clean up event loop
-        if self._event_loop and not self._event_loop.is_closed():
-            self._event_loop.close()
-            logger.debug("Event loop closed")
-
         logger.info("Server stopped")