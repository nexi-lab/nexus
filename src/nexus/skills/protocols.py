--- conflicted
+++ resolved
@@ -212,12 +212,8 @@
             path: Directory path to list (default: "/")
             recursive: If True, list all files recursively; if False, list only direct children
             details: If True, return detailed metadata; if False, return paths only
-<<<<<<< HEAD
-            prefix: Path prefix to filter by (deprecated parameter)
-=======
             prefix: (Deprecated) Path prefix to filter by - for backward compatibility
             show_parsed: If True, include virtual _parsed.{ext}.md views; if False, exclude them (default: True)
->>>>>>> 47b8ea45
 
         Returns:
             List of file paths (if details=False) or list of file metadata dicts (if details=True)
